<?xml version="1.0" encoding="UTF-8"?>
<project xmlns="http://maven.apache.org/POM/4.0.0" xmlns:xsi="http://www.w3.org/2001/XMLSchema-instance" xsi:schemaLocation="http://maven.apache.org/POM/4.0.0 http://maven.apache.org/xsd/maven-4.0.0.xsd">
  <modelVersion>4.0.0</modelVersion>

<<<<<<< HEAD
    <parent>
        <groupId>com.itextpdf</groupId>
        <artifactId>root</artifactId>
        <version>7.1.0-SNAPSHOT</version>
    </parent>
=======
  <parent>
    <groupId>com.itextpdf</groupId>
    <artifactId>root</artifactId>
    <version>7.0.6-SNAPSHOT</version>
  </parent>
>>>>>>> 2ba74d02

  <artifactId>font-asian</artifactId>

  <name>iText 7 - Asian fonts</name>
  <description>iText Asian fonts for use in conjunction with iText 7, a free Java-PDF library</description>
  <url>http://itextpdf.com/</url>
  <licenses>
    <license>
      <name>Various licenses (see individual files)</name>
    </license>
  </licenses>

  <build>
    <plugins>
      <plugin>
        <groupId>org.pitest</groupId>
        <artifactId>pitest-maven</artifactId>
        <version>${pitest.version}</version>
        <configuration>
          <skip>true</skip>
        </configuration>
      </plugin>
      <plugin>
        <groupId>org.apache.maven.plugins</groupId>
        <artifactId>maven-javadoc-plugin</artifactId>
        <version>${javadoc.version}</version>
        <configuration>
          <skip>true</skip>
        </configuration>
      </plugin>
    </plugins>
  </build>
</project><|MERGE_RESOLUTION|>--- conflicted
+++ resolved
@@ -1,50 +1,42 @@
 <?xml version="1.0" encoding="UTF-8"?>
-<project xmlns="http://maven.apache.org/POM/4.0.0" xmlns:xsi="http://www.w3.org/2001/XMLSchema-instance" xsi:schemaLocation="http://maven.apache.org/POM/4.0.0 http://maven.apache.org/xsd/maven-4.0.0.xsd">
-  <modelVersion>4.0.0</modelVersion>
+<project xmlns="http://maven.apache.org/POM/4.0.0" xmlns:xsi="http://www.w3.org/2001/XMLSchema-instance"
+         xsi:schemaLocation="http://maven.apache.org/POM/4.0.0 http://maven.apache.org/xsd/maven-4.0.0.xsd">
+    <modelVersion>4.0.0</modelVersion>
 
-<<<<<<< HEAD
     <parent>
         <groupId>com.itextpdf</groupId>
         <artifactId>root</artifactId>
         <version>7.1.0-SNAPSHOT</version>
     </parent>
-=======
-  <parent>
-    <groupId>com.itextpdf</groupId>
-    <artifactId>root</artifactId>
-    <version>7.0.6-SNAPSHOT</version>
-  </parent>
->>>>>>> 2ba74d02
 
-  <artifactId>font-asian</artifactId>
+    <artifactId>font-asian</artifactId>
+    <name>iText 7 - Asian fonts</name>
+    <description>iText Asian fonts for use in conjunction with iText 7, a free Java-PDF library</description>
+    <url>http://itextpdf.com/</url>
+    <licenses>
+        <license>
+            <name>Various licenses (see individual files)</name>
+        </license>
+    </licenses>
 
-  <name>iText 7 - Asian fonts</name>
-  <description>iText Asian fonts for use in conjunction with iText 7, a free Java-PDF library</description>
-  <url>http://itextpdf.com/</url>
-  <licenses>
-    <license>
-      <name>Various licenses (see individual files)</name>
-    </license>
-  </licenses>
-
-  <build>
-    <plugins>
-      <plugin>
-        <groupId>org.pitest</groupId>
-        <artifactId>pitest-maven</artifactId>
-        <version>${pitest.version}</version>
-        <configuration>
-          <skip>true</skip>
-        </configuration>
-      </plugin>
-      <plugin>
-        <groupId>org.apache.maven.plugins</groupId>
-        <artifactId>maven-javadoc-plugin</artifactId>
-        <version>${javadoc.version}</version>
-        <configuration>
-          <skip>true</skip>
-        </configuration>
-      </plugin>
-    </plugins>
-  </build>
+    <build>
+        <plugins>
+            <plugin>
+                <groupId>org.pitest</groupId>
+                <artifactId>pitest-maven</artifactId>
+                <version>${pitest.version}</version>
+                <configuration>
+                    <skip>true</skip>
+                </configuration>
+            </plugin>
+            <plugin>
+                <groupId>org.apache.maven.plugins</groupId>
+                <artifactId>maven-javadoc-plugin</artifactId>
+                <version>${javadoc.version}</version>
+                <configuration>
+                    <skip>true</skip>
+                </configuration>
+            </plugin>
+        </plugins>
+    </build>
 </project>