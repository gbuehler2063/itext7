/*

    This file is part of the iText (R) project.
    Copyright (c) 1998-2017 iText Group NV
    Authors: Bruno Lowagie, Paulo Soares, et al.

    This program is free software; you can redistribute it and/or modify
    it under the terms of the GNU Affero General Public License version 3
    as published by the Free Software Foundation with the addition of the
    following permission added to Section 15 as permitted in Section 7(a):
    FOR ANY PART OF THE COVERED WORK IN WHICH THE COPYRIGHT IS OWNED BY
    ITEXT GROUP. ITEXT GROUP DISCLAIMS THE WARRANTY OF NON INFRINGEMENT
    OF THIRD PARTY RIGHTS

    This program is distributed in the hope that it will be useful, but
    WITHOUT ANY WARRANTY; without even the implied warranty of MERCHANTABILITY
    or FITNESS FOR A PARTICULAR PURPOSE.
    See the GNU Affero General Public License for more details.
    You should have received a copy of the GNU Affero General Public License
    along with this program; if not, see http://www.gnu.org/licenses or write to
    the Free Software Foundation, Inc., 51 Franklin Street, Fifth Floor,
    Boston, MA, 02110-1301 USA, or download the license from the following URL:
    http://itextpdf.com/terms-of-use/

    The interactive user interfaces in modified source and object code versions
    of this program must display Appropriate Legal Notices, as required under
    Section 5 of the GNU Affero General Public License.

    In accordance with Section 7(b) of the GNU Affero General Public License,
    a covered work must retain the producer line in every PDF that is created
    or manipulated using iText.

    You can be released from the requirements of the license by purchasing
    a commercial license. Buying such a license is mandatory as soon as you
    develop commercial activities involving the iText software without
    disclosing the source code of your own applications.
    These activities include: offering paid services to customers as an ASP,
    serving PDFs on the fly in a web application, shipping iText with a closed
    source product.

    For more information, please contact iText Software Corp. at this
    address: sales@itextpdf.com
 */
package com.itextpdf.kernel.font;

import com.itextpdf.io.LogMessageConstant;
import com.itextpdf.io.font.CFFFontSubset;
import com.itextpdf.io.font.CMapEncoding;
import com.itextpdf.io.font.CidFont;
import com.itextpdf.io.font.CidFontProperties;
import com.itextpdf.io.font.FontProgram;
import com.itextpdf.io.font.FontProgramFactory;
import com.itextpdf.io.font.PdfEncodings;
import com.itextpdf.io.font.TrueTypeFont;
import com.itextpdf.io.font.cmap.CMapContentParser;
import com.itextpdf.io.font.cmap.CMapToUnicode;
import com.itextpdf.io.font.otf.Glyph;
import com.itextpdf.io.font.otf.GlyphLine;
import com.itextpdf.io.util.MessageFormatUtil;
import com.itextpdf.io.source.ByteBuffer;
import com.itextpdf.io.util.StreamUtil;
import com.itextpdf.io.util.TextUtil;
import com.itextpdf.kernel.PdfException;
import com.itextpdf.kernel.pdf.PdfArray;
import com.itextpdf.kernel.pdf.PdfDictionary;
import com.itextpdf.kernel.pdf.PdfLiteral;
import com.itextpdf.kernel.pdf.PdfName;
import com.itextpdf.kernel.pdf.PdfNumber;
import com.itextpdf.kernel.pdf.PdfObject;
import com.itextpdf.kernel.pdf.PdfOutputStream;
import com.itextpdf.kernel.pdf.PdfStream;
import com.itextpdf.kernel.pdf.PdfString;
import com.itextpdf.kernel.pdf.PdfVersion;
import org.slf4j.Logger;
import org.slf4j.LoggerFactory;

import java.io.IOException;
import java.util.ArrayList;
import java.util.Arrays;
import java.util.Collections;
import java.util.HashSet;
import java.util.List;
import java.util.Map;
import java.util.Set;

public class PdfType0Font extends PdfFont {

    private static final long serialVersionUID = -8033620300884193397L;

    private static final byte[] rotbits = {(byte) 0x80, (byte) 0x40, (byte) 0x20, (byte) 0x10, (byte) 0x08, (byte) 0x04, (byte) 0x02, (byte) 0x01};

    protected static final int CID_FONT_TYPE_0 = 0;
    protected static final int CID_FONT_TYPE_2 = 2;

    protected boolean vertical;
    protected CMapEncoding cmapEncoding;
    protected Set<Integer> longTag;
    protected int cidFontType;
    protected char[] specificUnicodeDifferences;

    PdfType0Font(TrueTypeFont ttf, String cmap) {
        super();
        if (!cmap.equals(PdfEncodings.IDENTITY_H) && !cmap.equals(PdfEncodings.IDENTITY_V)) {
            throw new PdfException(PdfException.OnlyIdentityCMapsSupportsWithTrueType);
        }

        if (!ttf.getFontNames().allowEmbedding()) {
            throw new PdfException(PdfException.CannotBeEmbeddedDueToLicensingRestrictions)
                    .setMessageParams(ttf.getFontNames().getFontName() + ttf.getFontNames().getStyle());
        }
        this.fontProgram = ttf;
        this.embedded = true;
        vertical = cmap.endsWith("V");
        cmapEncoding = new CMapEncoding(cmap);
        longTag = new HashSet<>();
        cidFontType = CID_FONT_TYPE_2;
        if (ttf.isFontSpecific()) {
            specificUnicodeDifferences = new char[256];
            byte[] bytes = new byte[1];
            for (int k = 0; k < 256; ++k) {
                bytes[0] = (byte) k;
                String s = PdfEncodings.convertToString(bytes, null);
                char ch = s.length() > 0 ? s.charAt(0) : '?';
                specificUnicodeDifferences[k] = ch;
            }
        }
    }

    // Note. Make this constructor protected. Only PdfFontFactory (kernel level) will
    // be able to create Type0 font based on predefined font.
    // Or not? Possible it will be convenient construct PdfType0Font based on custom CidFont.
    // There is no typography features in CJK fonts.
    PdfType0Font(CidFont font, String cmap) {
        super();
        if (!CidFontProperties.isCidFont(font.getFontNames().getFontName(), cmap)) {
            throw new PdfException("font.1.with.2.encoding.is.not.a.cjk.font")
                    .setMessageParams(font.getFontNames().getFontName(), cmap);
        }
        this.fontProgram = font;
        vertical = cmap.endsWith("V");
        String uniMap = getCompatibleUniMap(fontProgram.getRegistry());
        cmapEncoding = new CMapEncoding(cmap, uniMap);
        longTag = new HashSet<>();
        cidFontType = CID_FONT_TYPE_0;
    }

    PdfType0Font(PdfDictionary fontDictionary) {
        super(fontDictionary);
        newFont = false;
        PdfDictionary cidFont = fontDictionary.getAsArray(PdfName.DescendantFonts).getAsDictionary(0);
        String cmap = fontDictionary.getAsName(PdfName.Encoding).getValue();
        if (PdfEncodings.IDENTITY_H.equals(cmap) || PdfEncodings.IDENTITY_V.equals(cmap)) {
            PdfObject toUnicode = fontDictionary.get(PdfName.ToUnicode);
            CMapToUnicode toUnicodeCMap = FontUtil.processToUnicode(toUnicode);
            if (toUnicodeCMap == null) {
                String uniMap = getUniMapFromOrdering(getOrdering(cidFont));
                toUnicodeCMap = FontUtil.getToUnicodeFromUniMap(uniMap);
                if (toUnicodeCMap == null) {
                    toUnicodeCMap = FontUtil.getToUnicodeFromUniMap(PdfEncodings.IDENTITY_H);
                    Logger logger = LoggerFactory.getLogger(PdfType0Font.class);
                    logger.error(MessageFormatUtil.format(LogMessageConstant.UNKNOWN_CMAP, uniMap));
                }
            }
            fontProgram = DocTrueTypeFont.createFontProgram(cidFont, toUnicodeCMap);
            cmapEncoding = new CMapEncoding(cmap);
            assert fontProgram instanceof IDocFontProgram;
            embedded = ((IDocFontProgram) fontProgram).getFontFile() != null;
            cidFontType = CID_FONT_TYPE_2;
        } else {
            String cidFontName = cidFont.getAsName(PdfName.BaseFont).getValue();
            String uniMap = getUniMapFromOrdering(getOrdering(cidFont));
            if (uniMap != null && uniMap.startsWith("Uni")
                    && CidFontProperties.isCidFont(cidFontName, uniMap)) {
                try {
                    fontProgram = FontProgramFactory.createFont(cidFontName);
                    cmapEncoding = new CMapEncoding(cmap, uniMap);
                    embedded = false;
                } catch (IOException ignored) {
                    fontProgram = null;
                    cmapEncoding = null;
                }
            } else {
                CMapToUnicode toUnicodeCMap = FontUtil.getToUnicodeFromUniMap(uniMap);
                if (toUnicodeCMap != null) {
                    fontProgram = DocTrueTypeFont.createFontProgram(cidFont, toUnicodeCMap);
                    cmapEncoding = new CMapEncoding(cmap, uniMap);
                }
            }
            if (fontProgram == null) {
                throw new PdfException(MessageFormatUtil.format(PdfException.CannotRecogniseDocumentFontWithEncoding, cidFontName, cmap));
            }
            cidFontType = CID_FONT_TYPE_0;
        }
        longTag = new HashSet<>();
        subset = false;
    }

    public static String getUniMapFromOrdering(String ordering) {
        switch (ordering) {
            case "CNS1":
                return "UniCNS-UTF16-H";
            case "Japan1":
                return "UniJIS-UTF16-H";
            case "Korea1":
                return "UniKS-UTF16-H";
            case "GB1":
                return "UniGB-UTF16-H";
            case "Identity":
                return "Identity-H";
            default:
                return null;
        }
    }

    @Override
    public Glyph getGlyph(int unicode) {
        // TODO handle unicode value with cmap and use only glyphByCode
        Glyph glyph = getFontProgram().getGlyph(unicode);
        if (glyph == null && (glyph = notdefGlyphs.get(unicode)) == null) {
            // Handle special layout characters like sfthyphen (00AD).
            // This glyphs will be skipped while converting to bytes
            Glyph notdef = getFontProgram().getGlyphByCode(0);
            if (notdef != null) {
                glyph = new Glyph(notdef, unicode);
            } else {
                glyph = new Glyph(-1, 0, unicode);
            }
            notdefGlyphs.put(unicode, glyph);
        }
        return glyph;
    }

    @Override
    public boolean containsGlyph(String text, int from) {
        if (cidFontType == CID_FONT_TYPE_0) {
            if (cmapEncoding.isDirect()) {
                return fontProgram.getGlyphByCode((int) text.charAt(from)) != null;
            } else {
                return containsUnicodeGlyph(text, from);
            }
        } else if (cidFontType == CID_FONT_TYPE_2) {
            if (fontProgram.isFontSpecific()) {
                byte[] b = PdfEncodings.convertToBytes(text.charAt(from), "symboltt");
                return b.length > 0 && fontProgram.getGlyph(b[0] & 0xff) != null;
            } else {
                return containsUnicodeGlyph(text, from);
            }
        } else {
            throw new PdfException("Invalid CID font type: " + cidFontType);
        }
    }

    @Override
    public boolean containsGlyph(int unicode) {
        if (cidFontType == CID_FONT_TYPE_0) {
            if (cmapEncoding.isDirect()) {
                return fontProgram.getGlyphByCode(unicode) != null;
            } else {
                return getFontProgram().getGlyph(unicode) != null;
            }
        } else if (cidFontType == CID_FONT_TYPE_2) {
            if (fontProgram.isFontSpecific()) {
                byte[] b = PdfEncodings.convertToBytes((char) unicode, "symboltt");
                return b.length > 0 && fontProgram.getGlyph(b[0] & 0xff) != null;
            } else {
                return getFontProgram().getGlyph(unicode) != null;
            }
        } else {
            throw new PdfException("Invalid CID font type: " + cidFontType);
        }
    }

    @Override
    public byte[] convertToBytes(String text) {
        int len = text.length();
        ByteBuffer buffer = new ByteBuffer();
        int i = 0;
        if (fontProgram.isFontSpecific()) {
            byte[] b = PdfEncodings.convertToBytes(text, "symboltt");
            len = b.length;
            for (int k = 0; k < len; ++k) {
                Glyph glyph = fontProgram.getGlyph(b[k] & 0xff);
                if (glyph != null) {
                    convertToBytes(glyph, buffer);
                }
            }
        } else {
            for (int k = 0; k < len; ++k) {
                int val;
                if (TextUtil.isSurrogatePair(text, k)) {
                    val = TextUtil.convertToUtf32(text, k);
                    k++;
                } else {
                    val = text.charAt(k);
                }
                Glyph glyph = getGlyph(val);
                if (glyph.getCode() > 0) {
                    convertToBytes(glyph, buffer);
                } else {
                    //getCode() could be either -1 or 0
                    int nullCode = cmapEncoding.getCmapCode(0);
                    buffer.append(nullCode >> 8);
                    buffer.append(nullCode);
                }
            }
        }
        return buffer.toByteArray();
    }

    @Override
    public byte[] convertToBytes(GlyphLine glyphLine) {
        if (glyphLine != null) {
            byte[] bytes = new byte[glyphLine.size() * 2];
            int offset = 0;
            for (int i = 0; i < glyphLine.size(); ++i) {
                offset = convertToBytes(glyphLine.get(i), bytes, offset);
            }
            return bytes;
        } else {
            return null;
        }
    }

    @Override
    public byte[] convertToBytes(Glyph glyph) {
        byte[] bytes = new byte[2];
        convertToBytes(glyph, bytes, 0);
        return bytes;
    }

    @Override
    public void writeText(GlyphLine text, int from, int to, PdfOutputStream stream) {
        int len = to - from + 1;
        if (len > 0) {
            byte[] bytes = new byte[len * 2];
            int offset = 0;
            for (int i = from; i <= to; i++) {
                offset = convertToBytes(text.get(i), bytes, offset);
            }
            StreamUtil.writeHexedString(stream, bytes);
        }
    }

    @Override
    public void writeText(String text, PdfOutputStream stream) {
        StreamUtil.writeHexedString(stream, convertToBytes(text));
    }

    @Override
    public GlyphLine createGlyphLine(String content) {
        List<Glyph> glyphs = new ArrayList<>();
        if (cidFontType == CID_FONT_TYPE_0) {
            int len = content.length();
            if (cmapEncoding.isDirect()) {
                for (int k = 0; k < len; ++k) {
                    Glyph glyph = fontProgram.getGlyphByCode((int) content.charAt(k));
                    if (glyph != null) {
                        glyphs.add(glyph);
                    }
                }
            } else {
                for (int k = 0; k < len; ++k) {
                    int ch;
                    if (TextUtil.isSurrogatePair(content, k)) {
                        ch = TextUtil.convertToUtf32(content, k);
                        k++;
                    } else {
                        ch = content.charAt(k);
                    }
                    glyphs.add(getGlyph(ch));
                }
            }
        } else if (cidFontType == CID_FONT_TYPE_2) {
            int len = content.length();
            if (fontProgram.isFontSpecific()) {
                byte[] b = PdfEncodings.convertToBytes(content, "symboltt");
                len = b.length;
                for (int k = 0; k < len; ++k) {
                    Glyph glyph = fontProgram.getGlyph(b[k] & 0xff);
                    if (glyph != null) {
                        glyphs.add(glyph);
                    }
                }
            } else {
                for (int k = 0; k < len; ++k) {
                    int val;
                    if (TextUtil.isSurrogatePair(content, k)) {
                        val = TextUtil.convertToUtf32(content, k);
                        k++;
                    } else {
                        val = content.charAt(k);
                    }
                    glyphs.add(getGlyph(val));
                }
            }
        } else {
            throw new PdfException("font.has.no.suitable.cmap");
        }

        return new GlyphLine(glyphs);
    }

    @Override
    public int appendGlyphs(String text, int from, int to, List<Glyph> glyphs) {
        if (cidFontType == CID_FONT_TYPE_0) {
            if (cmapEncoding.isDirect()) {
                int processed = 0;
                for (int k = from; k <= to; k++) {
                    Glyph glyph = fontProgram.getGlyphByCode((int) text.charAt(k));
                    if (glyph != null && (isAppendableGlyph(glyph))) {
                        glyphs.add(glyph);
                        processed++;
                    } else {
                        break;
                    }
                }
                return processed;
            } else {
                return appendUniGlyphs(text, from, to, glyphs);
            }
        } else if (cidFontType == CID_FONT_TYPE_2) {
            if (fontProgram.isFontSpecific()) {
                int processed = 0;
                for (int k = from; k <= to; k++) {
                    Glyph glyph = fontProgram.getGlyph(text.charAt(k) & 0xff);
                    if (glyph != null && (isAppendableGlyph(glyph))) {
                        glyphs.add(glyph);
                        processed++;
                    } else {
                        break;
                    }
                }
                return processed;
            } else {
                return appendUniGlyphs(text, from, to, glyphs);
            }
        } else {
            throw new PdfException("font.has.no.suitable.cmap");
        }
    }

    private int appendUniGlyphs(String text, int from, int to, List<Glyph> glyphs) {
        int processed = 0;
        for (int k = from; k <= to; ++k) {
            int val;
            int currentlyProcessed = processed;
            if (TextUtil.isSurrogatePair(text, k)) {
                val = TextUtil.convertToUtf32(text, k);
                processed += 2;
            } else {
                val = text.charAt(k);
                processed++;
            }
            Glyph glyph = getGlyph(val);
            if (isAppendableGlyph(glyph)) {
                glyphs.add(glyph);
            } else {
                processed = currentlyProcessed;
                break;
            }
        }
        return processed;
    }

    @Override
    public int appendAnyGlyph(String text, int from, List<Glyph> glyphs) {
        int process = 1;

        if (cidFontType == CID_FONT_TYPE_0) {
            if (cmapEncoding.isDirect()) {
                Glyph glyph = fontProgram.getGlyphByCode((int) text.charAt(from));
                if (glyph != null) {
                    glyphs.add(glyph);
                }
            } else {
                int ch;
                if (TextUtil.isSurrogatePair(text, from)) {
                    ch = TextUtil.convertToUtf32(text, from);
                    process = 2;
                } else {
                    ch = text.charAt(from);
                }
                glyphs.add(getGlyph(ch));
            }
        } else if (cidFontType == CID_FONT_TYPE_2) {
            TrueTypeFont ttf = (TrueTypeFont) fontProgram;
            if (ttf.isFontSpecific()) {
                byte[] b = PdfEncodings.convertToBytes(text, "symboltt");
                if (b.length > 0) {
                    Glyph glyph = fontProgram.getGlyph(b[0] & 0xff);
                    if (glyph != null) {
                        glyphs.add(glyph);
                    }
                }
            } else {
                int ch;
                if (TextUtil.isSurrogatePair(text, from)) {
                    ch = TextUtil.convertToUtf32(text, from);
                    process = 2;
                } else {
                    ch = text.charAt(from);
                }
                glyphs.add(getGlyph(ch));
            }
        } else {
            throw new PdfException("font.has.no.suitable.cmap");
        }
        return process;
    }

    //TODO what if Glyphs contains only whitespaces and ignorable identifiers?
    private boolean isAppendableGlyph(Glyph glyph) {
        // If font is specific and glyph.getCode() = 0, unicode value will be also 0.
        // Character.isIdentifierIgnorable(0) gets true.
        return glyph.getCode() > 0 || TextUtil.isWhitespaceOrNonPrintable(glyph.getUnicode());
    }

    @Override
    // TODO refactor using decodeIntoGlyphLine?
    public String decode(PdfString content) {
        String cids = content.getValue();
        if (cids.length() == 1) {
            return "";
        }
        StringBuilder builder = new StringBuilder(cids.length() / 2);
        //number of cids must be even. With i < cids.length() - 1 we garantee, that we will not process the last odd index.
        for (int i = 0; i < cids.length() - 1; i += 2) {
            int code = (cids.charAt(i) << 8) + cids.charAt(i + 1);
            Glyph glyph = fontProgram.getGlyphByCode(cmapEncoding.getCidCode(code));
            if (glyph != null && glyph.getChars() != null) {
                builder.append(glyph.getChars());
            } else {
                builder.append('\ufffd');
            }
        }
        return builder.toString();
    }

    /**
     * {@inheritDoc}
     */
    @Override
    public GlyphLine decodeIntoGlyphLine(PdfString content) {
        String cids = content.getValue();
        if (cids.length() == 1) {
            return new GlyphLine(Collections.<Glyph>emptyList());
        }
        List<Glyph> glyphs = new ArrayList<>();
        //number of cids must be even. With i < cids.length() - 1 we guarantee, that we will not process the last odd index.
        for (int i = 0; i < cids.length() - 1; i += 2) {
            int code = (cids.charAt(i) << 8) + cids.charAt(i + 1);
            Glyph glyph = fontProgram.getGlyphByCode(cmapEncoding.getCidCode(code));
            if (glyph != null && glyph.getChars() != null) {
                glyphs.add(glyph);
            } else {
                glyphs.add(new Glyph(0, -1));
            }
        }
        return new GlyphLine(glyphs);
    }

    @Override
    // TODO refactor using decodeIntoGlyphLine?
    public float getContentWidth(PdfString content) {
        String cids = content.getValue();
        Glyph notdef = fontProgram.getGlyphByCode(0);
        float width = 0;
        for (int i = 0; i < cids.length(); i++) {
            int code = cids.charAt(i++);
            if (i < cids.length()) {
                code <<= 8;
                code |= cids.charAt(i);
            }
            int glyphCode = cmapEncoding.getCidCode(code);
            Glyph glyph = fontProgram.getGlyphByCode(glyphCode);
            if (glyph == null) {
                Logger logger = LoggerFactory.getLogger(PdfType0Font.class);
                logger.warn(MessageFormatUtil.format(LogMessageConstant.COULD_NOT_FIND_GLYPH_WITH_CODE, glyphCode));
            }
            width += glyph != null ? glyph.getWidth() : notdef.getWidth();
        }
        return width;
    }

    @Override
    public void flush() {
        ensureUnderlyingObjectHasIndirectReference();
        if (newFont) {
            flushFontData();
        }
        super.flush();
    }

    public CMapEncoding getCmap() {
        return cmapEncoding;
    }

    /**
     * Creates a ToUnicode CMap to allow copy and paste from Acrobat.
     *
     * @param metrics metrics[0] contains the glyph index and metrics[2]
     *                contains the Unicode code
     * @return the stream representing this CMap or <CODE>null</CODE>
     */
    public PdfStream getToUnicode(Object[] metrics) {
        ArrayList<Integer> unicodeGlyphs = new ArrayList<>(metrics.length);
        for (int i = 0; i < metrics.length; i++) {
            int[] metric = (int[]) metrics[i];
            if (fontProgram.getGlyphByCode(metric[0]).getChars() != null) {
                unicodeGlyphs.add(metric[0]);
            }
        }
        if (unicodeGlyphs.size() == 0)
            return null;
        StringBuilder buf = new StringBuilder(
                "/CIDInit /ProcSet findresource begin\n" +
                        "12 dict begin\n" +
                        "begincmap\n" +
                        "/CIDSystemInfo\n" +
                        "<< /Registry (Adobe)\n" +
                        "/Ordering (UCS)\n" +
                        "/Supplement 0\n" +
                        ">> def\n" +
                        "/CMapName /Adobe-Identity-UCS def\n" +
                        "/CMapType 2 def\n" +
                        "1 begincodespacerange\n" +
                        "<0000><FFFF>\n" +
                        "endcodespacerange\n");
        int size = 0;
        for (int k = 0; k < unicodeGlyphs.size(); ++k) {
            if (size == 0) {
                if (k != 0) {
                    buf.append("endbfrange\n");
                }
                size = Math.min(100, unicodeGlyphs.size() - k);
                buf.append(size).append(" beginbfrange\n");
            }
            --size;
            String fromTo = CMapContentParser.toHex((int) unicodeGlyphs.get(k));
            Glyph glyph = fontProgram.getGlyphByCode((int) unicodeGlyphs.get(k));
            if (glyph.getChars() != null) {
                StringBuilder uni = new StringBuilder(glyph.getChars().length);
                for (char ch : glyph.getChars()) {
                    uni.append(toHex4(ch));
                }
                buf.append(fromTo).append(fromTo).append('<').append(uni.toString()).append('>').append('\n');
            }
        }
        buf.append("endbfrange\n" +
                "endcmap\n" +
                "CMapName currentdict /CMap defineresource pop\n" +
                "end end\n");
        PdfStream toUnicode = new PdfStream(PdfEncodings.convertToBytes(buf.toString(), null));
        makeObjectIndirect(toUnicode);
        return toUnicode;
    }

    @Override
    protected PdfDictionary getFontDescriptor(String fontName) {
        PdfDictionary fontDescriptor = new PdfDictionary();
        makeObjectIndirect(fontDescriptor);
        fontDescriptor.put(PdfName.Type, PdfName.FontDescriptor);
        fontDescriptor.put(PdfName.FontName, new PdfName(fontName));
        fontDescriptor.put(PdfName.FontBBox, new PdfArray(getFontProgram().getFontMetrics().getBbox()));
        fontDescriptor.put(PdfName.Ascent, new PdfNumber(getFontProgram().getFontMetrics().getTypoAscender()));
        fontDescriptor.put(PdfName.Descent, new PdfNumber(getFontProgram().getFontMetrics().getTypoDescender()));
        fontDescriptor.put(PdfName.CapHeight, new PdfNumber(getFontProgram().getFontMetrics().getCapHeight()));
        fontDescriptor.put(PdfName.ItalicAngle, new PdfNumber(getFontProgram().getFontMetrics().getItalicAngle()));
        fontDescriptor.put(PdfName.StemV, new PdfNumber(getFontProgram().getFontMetrics().getStemV()));
        fontDescriptor.put(PdfName.Flags, new PdfNumber(getFontProgram().getPdfFontFlags()));
        if (fontProgram.getFontIdentification().getPanose() != null) {
            PdfDictionary styleDictionary = new PdfDictionary();
            styleDictionary.put(PdfName.Panose, new PdfString(fontProgram.getFontIdentification().getPanose()).setHexWriting(true));
            fontDescriptor.put(PdfName.Style, styleDictionary);
        }
        return fontDescriptor;
    }

    /**
     * Generates the CIDFontTyte2 dictionary.
     *
     * @param fontDescriptor the indirect reference to the font descriptor
     * @param fontName       a name of the font
     * @param metrics        the horizontal width metrics
     * @return fully initialized CIDFont
     */
    protected PdfDictionary getCidFontType2(TrueTypeFont ttf, PdfDictionary fontDescriptor, String fontName, int[][] metrics) {
        PdfDictionary cidFont = new PdfDictionary();
        makeObjectIndirect(cidFont);
        cidFont.put(PdfName.Type, PdfName.Font);
        // sivan; cff
        cidFont.put(PdfName.FontDescriptor, fontDescriptor);
        if (ttf == null || ttf.isCff()) {
            cidFont.put(PdfName.Subtype, PdfName.CIDFontType0);
        } else {
            cidFont.put(PdfName.Subtype, PdfName.CIDFontType2);
            cidFont.put(PdfName.CIDToGIDMap, PdfName.Identity);
        }
        cidFont.put(PdfName.BaseFont, new PdfName(fontName));
        PdfDictionary cidInfo = new PdfDictionary();
        cidInfo.put(PdfName.Registry, new PdfString(cmapEncoding.getRegistry()));
        cidInfo.put(PdfName.Ordering, new PdfString(cmapEncoding.getOrdering()));
        cidInfo.put(PdfName.Supplement, new PdfNumber(cmapEncoding.getSupplement()));
        cidFont.put(PdfName.CIDSystemInfo, cidInfo);
        if (!vertical) {
            cidFont.put(PdfName.DW, new PdfNumber(FontProgram.DEFAULT_WIDTH));
            StringBuilder buf = new StringBuilder("[");
            int lastNumber = -10;
            boolean firstTime = true;
            for (int[] metric : metrics) {
                Glyph glyph = fontProgram.getGlyphByCode(metric[0]);
                if (glyph.getWidth() == FontProgram.DEFAULT_WIDTH) {
                    continue;
                }
                if (glyph.getCode() == lastNumber + 1) {
                    buf.append(' ').append(glyph.getWidth());
                } else {
                    if (!firstTime) {
                        buf.append(']');
                    }
                    firstTime = false;
                    buf.append(glyph.getCode()).append('[').append(glyph.getWidth());
                }
                lastNumber = glyph.getCode();
            }
            if (buf.length() > 1) {
                buf.append("]]");
                cidFont.put(PdfName.W, new PdfLiteral(buf.toString()));
            }
        } else {
            throw new UnsupportedOperationException("Vertical writing has not implemented yet.");
        }
        return cidFont;
    }

    protected void addRangeUni(TrueTypeFont ttf, Map<Integer, int[]> longTag, boolean includeMetrics) {
        if (!subset && (subsetRanges != null || ttf.getDirectoryOffset() > 0)) {
            int[] rg = subsetRanges == null && ttf.getDirectoryOffset() > 0
                    ? new int[]{0, 0xffff} : compactRanges(subsetRanges);
            Map<Integer, int[]> usemap = ttf.getActiveCmap();
            assert usemap != null;
            for (Map.Entry<Integer, int[]> e : usemap.entrySet()) {
                int[] v = e.getValue();
                int gi = v[0];
                if (longTag.containsKey(v[0])) {
                    continue;
                }
                int c = e.getKey();
                boolean skip = true;
                for (int k = 0; k < rg.length; k += 2) {
                    if (c >= rg[k] && c <= rg[k + 1]) {
                        skip = false;
                        break;
                    }
                }
                if (!skip) {
                    longTag.put(gi, includeMetrics ? new int[]{v[0], v[1], c} : null);
                }
            }
        }
    }

    private boolean containsUnicodeGlyph(String text, int from) {
        int ch;
        if (TextUtil.isSurrogatePair(text, from)) {
            ch = TextUtil.convertToUtf32(text, from);
        } else {
            ch = text.charAt(from);
        }
        return getFontProgram().getGlyph(ch) != null;
    }

    private int convertToBytes(Glyph glyph, byte[] result, int offset) {
        int code = glyph.getCode();
        int cmapCode = cmapEncoding.getCmapCode(code);
        longTag.add(code);
        result[offset] = (byte) (cmapCode >> 8);
        result[offset + 1] = (byte) cmapCode;
        return offset + 2;
    }

    private void convertToBytes(Glyph glyph, ByteBuffer result) {
        int code = glyph.getCode();
        int cmapCode = cmapEncoding.getCmapCode(code);
        longTag.add(code);
        result.append(cmapCode >> 8);
        result.append(cmapCode);
    }

    private static String getOrdering(PdfDictionary cidFont) {
        PdfDictionary cidinfo = cidFont.getAsDictionary(PdfName.CIDSystemInfo);
        if (cidinfo == null)
            return null;
        return cidinfo.containsKey(PdfName.Ordering) ? cidinfo.get(PdfName.Ordering).toString() : null;
    }

    private void flushFontData() {
        if (cidFontType == CID_FONT_TYPE_0) {
            getPdfObject().put(PdfName.Type, PdfName.Font);
            getPdfObject().put(PdfName.Subtype, PdfName.Type0);
            String name = fontProgram.getFontNames().getFontName();
            String style = fontProgram.getFontNames().getStyle();
            if (style.length() > 0) {
                name += "-" + style;
            }
            getPdfObject().put(PdfName.BaseFont, new PdfName(MessageFormatUtil.format("{0}-{1}", name, cmapEncoding.getCmapName())));
            getPdfObject().put(PdfName.Encoding, new PdfName(cmapEncoding.getCmapName()));
            PdfDictionary fontDescriptor = getFontDescriptor(name);
            int[] metrics = hashSetToArray(longTag);
            Arrays.sort(metrics);
            PdfDictionary cidFont = getCidFontType2(null, fontDescriptor, fontProgram.getFontNames().getFontName(), metrics);
            getPdfObject().put(PdfName.DescendantFonts, new PdfArray(cidFont));

            // getPdfObject().getIndirectReference() != null by assertion of PdfType0Font#flush()
            //this means, that fontDescriptor and cidFont already are indirects
            fontDescriptor.flush();
            cidFont.flush();
        } else if (cidFontType == CID_FONT_TYPE_2) {
            TrueTypeFont ttf = (TrueTypeFont) getFontProgram();
            addRangeUni(ttf, longTag);
            int[] metrics = hashSetToArray(longTag);
            Arrays.sort(metrics);
            PdfStream fontStream;
            String fontName = ttf.getFontNames().getFontName();
            if (subset) {
                fontName = createSubsetPrefix() + fontName;
            }
            PdfDictionary fontDescriptor = getFontDescriptor(fontName);
            if (ttf.isCff()) {
                byte[] cffBytes = ttf.getFontStreamBytes();
                if (subset || subsetRanges != null) {
                    CFFFontSubset cff = new CFFFontSubset(ttf.getFontStreamBytes(), longTag);
                    cffBytes = cff.Process(cff.getNames()[0]);
                }
                fontStream = getPdfFontStream(cffBytes, new int[]{cffBytes.length});
                fontStream.put(PdfName.Subtype, new PdfName("CIDFontType0C"));
                // The PDF Reference manual advises to add -cmap in case CIDFontType0
                getPdfObject().put(PdfName.BaseFont,
                        new PdfName(MessageFormatUtil.format("{0}-{1}", fontName, cmapEncoding.getCmapName())));
                fontDescriptor.put(PdfName.FontFile3, fontStream);
            } else {
                byte[] ttfBytes = null;
                if (subset || ttf.getDirectoryOffset() != 0) {
<<<<<<< HEAD
                    ttfBytes = ttf.getSubset(new HashSet<>(longTag), true);
                } else {
=======
                    try {
                        ttfBytes = ttf.getSubset(new LinkedHashSet<>(longTag.keySet()), true);
                    } catch (com.itextpdf.io.IOException e) {
                        Logger logger = LoggerFactory.getLogger(PdfType0Font.class);
                        logger.warn(LogMessageConstant.FONT_SUBSET_ISSUE);
                        ttfBytes = null;
                    }
                }
                if (ttfBytes == null) {
>>>>>>> 5d8ae063
                    ttfBytes = ttf.getFontStreamBytes();
                }
                fontStream = getPdfFontStream(ttfBytes, new int[]{ttfBytes.length});
                getPdfObject().put(PdfName.BaseFont, new PdfName(fontName));
                fontDescriptor.put(PdfName.FontFile2, fontStream);
            }

            // CIDSet shall be based on font.numberOfGlyphs property of the font, it is maxp.numGlyphs for ttf,
            // because technically we convert all unused glyphs to space, e.g. just remove outlines.
            int numOfGlyphs = ttf.getFontMetrics().getNumberOfGlyphs();
            byte[] cidSetBytes = new byte[ttf.getFontMetrics().getNumberOfGlyphs() / 8 + 1];
            for (int i = 0; i < numOfGlyphs / 8; i++) {
                cidSetBytes[i] |= 0xff;
            }
            for (int i = 0; i < numOfGlyphs % 8; i++) {
                cidSetBytes[cidSetBytes.length - 1] |= rotbits[i];
            }
            fontDescriptor.put(PdfName.CIDSet, new PdfStream(cidSetBytes));
            PdfDictionary cidFont = getCidFontType2(ttf, fontDescriptor, fontName, metrics);

            getPdfObject().put(PdfName.Type, PdfName.Font);
            getPdfObject().put(PdfName.Subtype, PdfName.Type0);
            getPdfObject().put(PdfName.Encoding, new PdfName(cmapEncoding.getCmapName()));
            getPdfObject().put(PdfName.DescendantFonts, new PdfArray(cidFont));

            PdfStream toUnicode = getToUnicode(metrics);
            if (toUnicode != null) {
                getPdfObject().put(PdfName.ToUnicode, toUnicode);
                if (toUnicode.getIndirectReference() != null) {
                    toUnicode.flush();
                }
            }

            // getPdfObject().getIndirectReference() != null by assertion of PdfType0Font#flush()
            // This means, that fontDescriptor, cidFont and fontStream already are indirects
            if (getPdfObject().getIndirectReference().getDocument().getPdfVersion().compareTo(PdfVersion.PDF_2_0) >= 0) {
                // CIDSet is deprecated in PDF 2.0
                fontDescriptor.remove(PdfName.CIDSet);
            }
            fontDescriptor.flush();
            cidFont.flush();
            fontStream.flush();
        } else {
            throw new IllegalStateException("Unsupported CID Font");
        }
    }

    /**
     * Generates the CIDFontTyte2 dictionary.
     *
     * @param fontDescriptor the indirect reference to the font descriptor
     * @param fontName       a name of the font
     * @param metrics        the horizontal width metrics
     * @return fully initialized CIDFont
     */
    protected PdfDictionary getCidFontType2(TrueTypeFont ttf, PdfDictionary fontDescriptor, String fontName, int[] metrics) {
        PdfDictionary cidFont = new PdfDictionary();
        markObjectAsIndirect(cidFont);
        cidFont.put(PdfName.Type, PdfName.Font);
        // sivan; cff
        cidFont.put(PdfName.FontDescriptor, fontDescriptor);
        if (ttf == null || ttf.isCff()) {
            cidFont.put(PdfName.Subtype, PdfName.CIDFontType0);
        } else {
            cidFont.put(PdfName.Subtype, PdfName.CIDFontType2);
            cidFont.put(PdfName.CIDToGIDMap, PdfName.Identity);
        }
        cidFont.put(PdfName.BaseFont, new PdfName(fontName));
        PdfDictionary cidInfo = new PdfDictionary();
        cidInfo.put(PdfName.Registry, new PdfString(cmapEncoding.getRegistry()));
        cidInfo.put(PdfName.Ordering, new PdfString(cmapEncoding.getOrdering()));
        cidInfo.put(PdfName.Supplement, new PdfNumber(cmapEncoding.getSupplement()));
        cidFont.put(PdfName.CIDSystemInfo, cidInfo);
        if (!vertical) {
            cidFont.put(PdfName.DW, new PdfNumber(FontProgram.DEFAULT_WIDTH));
            StringBuilder buf = new StringBuilder("[");
            int lastNumber = -10;
            boolean firstTime = true;
            for (int code : metrics) {
                Glyph glyph = fontProgram.getGlyphByCode(code);
                if (glyph.getWidth() == FontProgram.DEFAULT_WIDTH) {
                    continue;
                }
                if (glyph.getCode() == lastNumber + 1) {
                    buf.append(' ').append(glyph.getWidth());
                } else {
                    if (!firstTime) {
                        buf.append(']');
                    }
                    firstTime = false;
                    buf.append(glyph.getCode()).append('[').append(glyph.getWidth());
                }
                lastNumber = glyph.getCode();
            }
            if (buf.length() > 1) {
                buf.append("]]");
                cidFont.put(PdfName.W, new PdfLiteral(buf.toString()));
            }
        } else {
            throw new UnsupportedOperationException("Vertical writing has not implemented yet.");
        }
        return cidFont;
    }

    /**
     * Creates a ToUnicode CMap to allow copy and paste from Acrobat.
     *
     * @param metrics metrics[0] contains the glyph index and metrics[2]
     *                contains the Unicode code
     * @return the stream representing this CMap or <CODE>null</CODE>
     */
    public PdfStream getToUnicode(int[] metrics) {
        ArrayList<Integer> unicodeGlyphs = new ArrayList<>(metrics.length);
        for (int i = 0; i < metrics.length; i++) {
            int code = metrics[i];
            if (fontProgram.getGlyphByCode(code).getChars() != null) {
                unicodeGlyphs.add(code);
            }
        }
        if (unicodeGlyphs.size() == 0)
            return null;
        StringBuilder buf = new StringBuilder(
                "/CIDInit /ProcSet findresource begin\n" +
                        "12 dict begin\n" +
                        "begincmap\n" +
                        "/CIDSystemInfo\n" +
                        "<< /Registry (Adobe)\n" +
                        "/Ordering (UCS)\n" +
                        "/Supplement 0\n" +
                        ">> def\n" +
                        "/CMapName /Adobe-Identity-UCS def\n" +
                        "/CMapType 2 def\n" +
                        "1 begincodespacerange\n" +
                        "<0000><FFFF>\n" +
                        "endcodespacerange\n");
        int size = 0;
        for (int k = 0; k < unicodeGlyphs.size(); ++k) {
            if (size == 0) {
                if (k != 0) {
                    buf.append("endbfrange\n");
                }
                size = Math.min(100, unicodeGlyphs.size() - k);
                buf.append(size).append(" beginbfrange\n");
            }
            --size;
            String fromTo = CMapContentParser.toHex((int) unicodeGlyphs.get(k));
            Glyph glyph = fontProgram.getGlyphByCode((int) unicodeGlyphs.get(k));
            if (glyph.getChars() != null) {
                StringBuilder uni = new StringBuilder(glyph.getChars().length);
                for (char ch : glyph.getChars()) {
                    uni.append(toHex4(ch));
                }
                buf.append(fromTo).append(fromTo).append('<').append(uni.toString()).append('>').append('\n');
            }
        }
        buf.append("endbfrange\n" +
                "endcmap\n" +
                "CMapName currentdict /CMap defineresource pop\n" +
                "end end\n");
        return new PdfStream(PdfEncodings.convertToBytes(buf.toString(), null));
    }

    //TODO optimize memory ussage
    private static String toHex4(char ch) {
        String s = "0000" + Integer.toHexString(ch);
        return s.substring(s.length() - 4);
    }

    protected void addRangeUni(TrueTypeFont ttf, Set<Integer> longTag) {
        if (!subset && (subsetRanges != null || ttf.getDirectoryOffset() > 0)) {
            int[] rg = subsetRanges == null && ttf.getDirectoryOffset() > 0
                    ? new int[]{0, 0xffff} : compactRanges(subsetRanges);
            Map<Integer, int[]> usemap = ttf.getActiveCmap();
            assert usemap != null;
            for (Map.Entry<Integer, int[]> e : usemap.entrySet()) {
                int[] v = e.getValue();
                int gi = v[0];
                if (longTag.contains(v[0])) {
                    continue;
                }
                int c = e.getKey();
                boolean skip = true;
                for (int k = 0; k < rg.length; k += 2) {
                    if (c >= rg[k] && c <= rg[k + 1]) {
                        skip = false;
                        break;
                    }
                }
                if (!skip) {
                    longTag.add(gi);
                }
            }
        }
    }

    private String getCompatibleUniMap(String registry) {
        String uniMap = "";
        for (String name : CidFontProperties.getRegistryNames().get(registry + "_Uni")) {
            uniMap = name;
            if (name.endsWith("V") && vertical) {
                break;
            } else if (!name.endsWith("V") && !vertical) {
                break;
            }
        }
        return uniMap;
    }

    private static int[] hashSetToArray(Set<Integer> set) {
        int[] res = new int[set.size()];
        int i = 0;
        for (int n: set) {
            res[i++] = n;
        }
        return res;
    }
}<|MERGE_RESOLUTION|>--- conflicted
+++ resolved
@@ -841,12 +841,8 @@
             } else {
                 byte[] ttfBytes = null;
                 if (subset || ttf.getDirectoryOffset() != 0) {
-<<<<<<< HEAD
-                    ttfBytes = ttf.getSubset(new HashSet<>(longTag), true);
-                } else {
-=======
                     try {
-                        ttfBytes = ttf.getSubset(new LinkedHashSet<>(longTag.keySet()), true);
+                        ttfBytes = ttf.getSubset(new HashSet<>(longTag), true);
                     } catch (com.itextpdf.io.IOException e) {
                         Logger logger = LoggerFactory.getLogger(PdfType0Font.class);
                         logger.warn(LogMessageConstant.FONT_SUBSET_ISSUE);
@@ -854,7 +850,6 @@
                     }
                 }
                 if (ttfBytes == null) {
->>>>>>> 5d8ae063
                     ttfBytes = ttf.getFontStreamBytes();
                 }
                 fontStream = getPdfFontStream(ttfBytes, new int[]{ttfBytes.length});
