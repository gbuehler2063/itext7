/*

    This file is part of the iText (R) project.
    Copyright (c) 1998-2017 iText Group NV
    Authors: Bruno Lowagie, Paulo Soares, et al.

    This program is free software; you can redistribute it and/or modify
    it under the terms of the GNU Affero General Public License version 3
    as published by the Free Software Foundation with the addition of the
    following permission added to Section 15 as permitted in Section 7(a):
    FOR ANY PART OF THE COVERED WORK IN WHICH THE COPYRIGHT IS OWNED BY
    ITEXT GROUP. ITEXT GROUP DISCLAIMS THE WARRANTY OF NON INFRINGEMENT
    OF THIRD PARTY RIGHTS

    This program is distributed in the hope that it will be useful, but
    WITHOUT ANY WARRANTY; without even the implied warranty of MERCHANTABILITY
    or FITNESS FOR A PARTICULAR PURPOSE.
    See the GNU Affero General Public License for more details.
    You should have received a copy of the GNU Affero General Public License
    along with this program; if not, see http://www.gnu.org/licenses or write to
    the Free Software Foundation, Inc., 51 Franklin Street, Fifth Floor,
    Boston, MA, 02110-1301 USA, or download the license from the following URL:
    http://itextpdf.com/terms-of-use/

    The interactive user interfaces in modified source and object code versions
    of this program must display Appropriate Legal Notices, as required under
    Section 5 of the GNU Affero General Public License.

    In accordance with Section 7(b) of the GNU Affero General Public License,
    a covered work must retain the producer line in every PDF that is created
    or manipulated using iText.

    You can be released from the requirements of the license by purchasing
    a commercial license. Buying such a license is mandatory as soon as you
    develop commercial activities involving the iText software without
    disclosing the source code of your own applications.
    These activities include: offering paid services to customers as an ASP,
    serving PDFs on the fly in a web application, shipping iText with a closed
    source product.

    For more information, please contact iText Software Corp. at this
    address: sales@itextpdf.com
 */
package com.itextpdf.kernel;

import java.lang.reflect.Method;

/**
 * This class contains version information about iText.
 * DO NOT CHANGE THE VERSION INFORMATION WITHOUT PERMISSION OF THE COPYRIGHT HOLDERS OF ITEXT.
 * Changing the version makes it extremely difficult to debug an application.
 * Also, the nature of open source software is that you honor the copyright of the original creators of the software.
 */
public final class Version {

    /**
     * String that will indicate if the AGPL version is used.
     */
    private static String AGPL = " (AGPL-version)";

    /**
     * The iText version instance.
     */
    private static Version version = null;
    /**
     * This String contains the name of the product.
     * iText is a registered trademark by iText Group NV.
     * Please don't change this constant.
     */
    private static String iText = "iText\u00ae";
    /**
     * This String contains the version number of this iText release.
     * For debugging purposes, we request you NOT to change this constant.
     */
<<<<<<< HEAD
    private static String release = "7.0.5-SNAPSHOT";
=======
    private static String release = "7.0.4";
>>>>>>> 7d045d47
    /**
     * This String contains the iText version as shown in the producer line.
     * iText is a product developed by iText Group NV.
     * iText Group requests that you retain the iText producer line
     * in every PDF that is created or manipulated using iText.
     */
    private String iTextVersion = iText + " " + release + " \u00a92000-2017 iText Group NV";

    /**
     * The license key.
     */
    private String key = null;

    private boolean expired;

    /**
     * Gets an instance of the iText version that is currently used.
     * Note that iText Group requests that you retain the iText producer line
     * in every PDF that is created or manipulated using iText.
     */
    public static Version getInstance() {
        if (version == null) {
            version = new Version();
            synchronized (version) {
                try {
                    String licenseeInfoMethodName = "getLicenseeInfo";
                    Class<?> klass = getLicenseKeyClass();
                    if (klass != null) {
                        Method m = klass.getMethod(licenseeInfoMethodName);
                        String[] info = (String[]) m.invoke(klass.newInstance(), null);
                        if (info[3] != null && info[3].trim().length() > 0) {
                            version.key = info[3];
                        } else {
                            version.key = "Trial version ";
                            if (info[5] == null) {
                                version.key += "unauthorised";
                            } else {
                                version.key += info[5];
                            }
                        }

                        if (info.length > 6) {
                            if (info[6] != null && info[6].trim().length() > 0) {
                                if (! release.startsWith(info[6])) {
                                    throw new IllegalArgumentException("Your license key version doesn't match the iText version.");
                                }
                            }
                        }

                        if (info[4] != null && info[4].trim().length() > 0) {
                            version.iTextVersion = info[4];
                        } else if (info[2] != null && info[2].trim().length() > 0) {
                            version.addLicensedPostfix(info[2]);
                        } else if (info[0] != null && info[0].trim().length() > 0) {
                            // fall back to contact name, if company name is unavailable.
                            // we shouldn't have a licensed version without company name,
                            // but let's account for it anyway
                            version.addLicensedPostfix(info[0]);
                        } else {
                            version.addAGPLPostfix(null);
                        }
                    } else {
                        version.addAGPLPostfix(null);
                    }
                } catch (IllegalArgumentException iae) {
                    version.addAGPLPostfix(iae.getCause());
                } catch (Exception e) {
                    version.addAGPLPostfix(e.getCause());
                }
            }
        }
        return version;
    }

    /**
     * Checks if the AGPL version is used.
     * @return returns true if the AGPL version is used.
     */
    public static boolean isAGPLVersion() {
        return getInstance().getVersion().indexOf(AGPL) > 0;
    }

    /**
     * Is the license expired?
     * @return true if expired
     */
    public static boolean isExpired() {
        return getInstance().expired;
    }

    /**
     * Gets the product name.
     * iText Group NV requests that you retain the iText producer line
     * in every PDF that is created or manipulated using iText.
     *
     * @return the product name
     */
    public String getProduct() {
        return iText;
    }

    /**
     * Gets the release number.
     * iText Group NV requests that you retain the iText producer line
     * in every PDF that is created or manipulated using iText.
     *
     * @return the release number
     */
    public String getRelease() {
        return release;
    }

    /**
     * Returns the iText version as shown in the producer line.
     * iText is a product developed by iText Group NV.
     * iText Group requests that you retain the iText producer line
     * in every PDF that is created or manipulated using iText.
     *
     * @return iText version
     */
    public String getVersion() {
        return iTextVersion;
    }

    /**
     * Returns a license key if one was provided, or null if not.
     *
     * @return a license key.
     */
    public String getKey() {
        return key;
    }

    private void addLicensedPostfix(String ownerName) {
        iTextVersion += " (" + ownerName;
        if (! key.toLowerCase().startsWith("trial")) {
            iTextVersion += "; licensed version)";
        } else {
            iTextVersion += "; " + key + ")";
        }
    }

    private void addAGPLPostfix(Throwable cause) {
        iTextVersion += AGPL;

        if (cause != null && cause.getMessage() != null && cause.getMessage().contains("expired")) {
            expired = true;
        }
    }

    private static Class<?> getLicenseKeyClass() throws ClassNotFoundException {
        String licenseKeyClassFullName = "com.itextpdf.licensekey.LicenseKey";
        return Class.forName(licenseKeyClassFullName);
    }

}<|MERGE_RESOLUTION|>--- conflicted
+++ resolved
@@ -72,11 +72,7 @@
      * This String contains the version number of this iText release.
      * For debugging purposes, we request you NOT to change this constant.
      */
-<<<<<<< HEAD
-    private static String release = "7.0.5-SNAPSHOT";
-=======
     private static String release = "7.0.4";
->>>>>>> 7d045d47
     /**
      * This String contains the iText version as shown in the producer line.
      * iText is a product developed by iText Group NV.
