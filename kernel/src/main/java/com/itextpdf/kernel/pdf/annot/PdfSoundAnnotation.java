--- conflicted
+++ resolved
@@ -69,16 +69,10 @@
     }
 
     /**
-<<<<<<< HEAD
-     * Creates a sound annotation. Sound annotations are deprecated in PDF 2.0.
-     * @param pdfObject dictionary to create annotation from
-     */
-=======
      * @deprecated Use {@link PdfAnnotation#makeAnnotation(PdfObject)} instead. Will be made protected in 7.1
      * @param pdfObject object representing this annotation
      */
     @Deprecated
->>>>>>> 35ff293f
     public PdfSoundAnnotation(PdfDictionary pdfObject) {
         super(pdfObject);
     }
