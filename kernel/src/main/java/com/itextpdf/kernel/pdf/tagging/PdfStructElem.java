--- conflicted
+++ resolved
@@ -487,11 +487,6 @@
 
     @Override
     public void flush() {
-<<<<<<< HEAD
-        PdfDocument doc = getDocument();
-        if (doc != null) {
-            doc.checkIsoConformance(getPdfObject(), IsoKey.TAG_STRUCTURE_ELEMENT);
-=======
         PdfDictionary pageDict = getPdfObject().getAsDictionary(PdfName.Pg);
         if (pageDict == null
                 || pageDict.getIndirectReference() == null) { // TODO DEVSIX-1583: identify removed pages more reliably
@@ -499,15 +494,6 @@
         }
 
         getDocument().checkIsoConformance(getPdfObject(), IsoKey.TAG_STRUCTURE_ELEMENT);
-        super.flush();
-    }
-
-    protected int getType() {
-        if (type == Unknown) {
-            PdfName role = getPdfObject().getAsName(PdfName.S);
-            type = identifyType(getDocument(), role);
->>>>>>> 35ff293f
-        }
         super.flush();
     }
 
