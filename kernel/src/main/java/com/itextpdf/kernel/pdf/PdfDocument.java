/*

    This file is part of the iText (R) project.
    Copyright (c) 1998-2017 iText Group NV
    Authors: Bruno Lowagie, Paulo Soares, et al.

    This program is free software; you can redistribute it and/or modify
    it under the terms of the GNU Affero General Public License version 3
    as published by the Free Software Foundation with the addition of the
    following permission added to Section 15 as permitted in Section 7(a):
    FOR ANY PART OF THE COVERED WORK IN WHICH THE COPYRIGHT IS OWNED BY
    ITEXT GROUP. ITEXT GROUP DISCLAIMS THE WARRANTY OF NON INFRINGEMENT
    OF THIRD PARTY RIGHTS

    This program is distributed in the hope that it will be useful, but
    WITHOUT ANY WARRANTY; without even the implied warranty of MERCHANTABILITY
    or FITNESS FOR A PARTICULAR PURPOSE.
    See the GNU Affero General Public License for more details.
    You should have received a copy of the GNU Affero General Public License
    along with this program; if not, see http://www.gnu.org/licenses or write to
    the Free Software Foundation, Inc., 51 Franklin Street, Fifth Floor,
    Boston, MA, 02110-1301 USA, or download the license from the following URL:
    http://itextpdf.com/terms-of-use/

    The interactive user interfaces in modified source and object code versions
    of this program must display Appropriate Legal Notices, as required under
    Section 5 of the GNU Affero General Public License.

    In accordance with Section 7(b) of the GNU Affero General Public License,
    a covered work must retain the producer line in every PDF that is created
    or manipulated using iText.

    You can be released from the requirements of the license by purchasing
    a commercial license. Buying such a license is mandatory as soon as you
    develop commercial activities involving the iText software without
    disclosing the source code of your own applications.
    These activities include: offering paid services to customers as an ASP,
    serving PDFs on the fly in a web application, shipping iText with a closed
    source product.

    For more information, please contact iText Software Corp. at this
    address: sales@itextpdf.com
 */
package com.itextpdf.kernel.pdf;

import com.itextpdf.io.LogMessageConstant;
import com.itextpdf.io.source.ByteArrayOutputStream;
import com.itextpdf.io.source.ByteUtils;
import com.itextpdf.io.source.RandomAccessFileOrArray;
import com.itextpdf.kernel.PdfException;
import com.itextpdf.kernel.Version;
import com.itextpdf.kernel.crypto.BadPasswordException;
import com.itextpdf.kernel.events.EventDispatcher;
import com.itextpdf.kernel.events.IEventDispatcher;
import com.itextpdf.kernel.events.IEventHandler;
import com.itextpdf.kernel.events.PdfDocumentEvent;
import com.itextpdf.kernel.font.PdfFont;
import com.itextpdf.kernel.font.PdfFontFactory;
import com.itextpdf.kernel.geom.PageSize;
import com.itextpdf.kernel.log.Counter;
import com.itextpdf.kernel.log.CounterFactory;
import com.itextpdf.kernel.numbering.EnglishAlphabetNumbering;
import com.itextpdf.kernel.numbering.RomanNumbering;
import com.itextpdf.kernel.pdf.annot.PdfAnnotation;
import com.itextpdf.kernel.pdf.annot.PdfLinkAnnotation;
import com.itextpdf.kernel.pdf.annot.PdfWidgetAnnotation;
import com.itextpdf.kernel.pdf.canvas.CanvasGraphicsState;
import com.itextpdf.kernel.pdf.filespec.PdfFileSpec;
import com.itextpdf.kernel.pdf.navigation.PdfDestination;
import com.itextpdf.kernel.pdf.tagging.PdfStructTreeRoot;
import com.itextpdf.kernel.pdf.tagutils.TagStructureContext;
import com.itextpdf.kernel.xmp.PdfConst;
import com.itextpdf.kernel.xmp.XMPConst;
import com.itextpdf.kernel.xmp.XMPException;
import com.itextpdf.kernel.xmp.XMPMeta;
import com.itextpdf.kernel.xmp.XMPMetaFactory;
import com.itextpdf.kernel.xmp.options.PropertyOptions;
import com.itextpdf.kernel.xmp.options.SerializeOptions;
import org.slf4j.Logger;
import org.slf4j.LoggerFactory;

import java.io.Closeable;
import java.io.IOException;
import java.io.ObjectInputStream;
import java.io.ObjectOutputStream;
import java.io.Serializable;
import java.util.ArrayList;
import java.util.Arrays;
import java.util.Collection;
import java.util.Collections;
import java.util.HashMap;
import java.util.HashSet;
import java.util.LinkedHashMap;
import java.util.List;
import java.util.Map;
import java.util.Set;
import java.util.concurrent.atomic.AtomicLong;

/**
 * Main enter point to work with PDF document.
 */
public class PdfDocument implements IEventDispatcher, Closeable, Serializable {

    private static final long serialVersionUID = -7041578979319799646L;

    /**
     * Currently active page.
     */
    protected PdfPage currentPage = null;

    /**
     * Default page size.
     * New page by default will be created with this size.
     */
    protected PageSize defaultPageSize = PageSize.Default;

    protected transient EventDispatcher eventDispatcher = new EventDispatcher();

    /**
     * PdfWriter associated with the document.
     * Not null if document opened either in writing or stamping mode.
     */
    protected PdfWriter writer = null;

    /**
     * PdfReader associated with the document.
     * Not null if document is opened either in reading or stamping mode.
     */
    protected PdfReader reader = null;

    /**
     * XMP Metadata for the document.
     */
    protected byte[] xmpMetadata = null;

    /**
     * Document catalog.
     */
    protected PdfCatalog catalog = null;

    /**
     * Document trailed.
     */
    protected PdfDictionary trailer = null;

    /**
     * Document info.
     */
    protected PdfDocumentInfo info = null;

    /**
     * Document version.
     */
    protected PdfVersion pdfVersion = PdfVersion.PDF_1_7;
    
    /**
     * The ID entry that represents the initial identifier.
     */
    @Deprecated
    protected PdfString initialDocumentId;

    /**
     * The ID entry that represents a change in a document.
     */
    @Deprecated
    protected PdfString modifiedDocumentId;

    /**
     * The original second id when the document is read initially.
     */
    private PdfString originalModifiedDocumentId;

    /**
     * List of indirect objects used in the document.
     */
    final PdfXrefTable xref = new PdfXrefTable();

    protected final StampingProperties properties;

    protected PdfStructTreeRoot structTreeRoot;

    protected int structParentIndex = -1;
    @Deprecated
    protected boolean userProperties;

    protected boolean closeReader = true;
    protected boolean closeWriter = true;

    protected boolean isClosing = false;

    protected boolean closed = false;


    /**
     * flag determines whether to write unused objects to result document
     */
    protected boolean flushUnusedObjects = false;

    private Map<PdfIndirectReference, PdfFont> documentFonts = new HashMap<>();
    private PdfFont defaultFont = null;

    protected transient TagStructureContext tagStructureContext;

    private static final AtomicLong lastDocumentId = new AtomicLong();

    private long documentId;

    /**
     * Yet not copied link annotations from the other documents.
     * Key - page from the source document, which contains this annotation.
     * Value - link annotation from the source document.
     */
    private LinkedHashMap<PdfPage, List<PdfLinkAnnotation>> linkAnnotations = new LinkedHashMap<>();

    /**
     * Open PDF document in reading mode.
     *
     * @param reader PDF reader.
     */
    public PdfDocument(PdfReader reader) {
        if (reader == null) {
            throw new NullPointerException("reader");
        }
        documentId = lastDocumentId.incrementAndGet();
        this.reader = reader;
        this.properties = new StampingProperties(); // default values of the StampingProperties doesn't affect anything
        open(null);
    }

    /**
     * Open PDF document in writing mode.
     * Document has no pages when initialized.
     *
     * @param writer PDF writer
     */
    public PdfDocument(PdfWriter writer) {
        if (writer == null) {
            throw new NullPointerException("writer");
        }
        documentId = lastDocumentId.incrementAndGet();
        this.writer = writer;
        this.properties = new StampingProperties(); // default values of the StampingProperties doesn't affect anything
        open(writer.properties.pdfVersion);
    }

    /**
     * Opens PDF document in the stamping mode.
     * <br/>
     *
     * @param reader PDF reader.
     * @param writer PDF writer.
     */
    public PdfDocument(PdfReader reader, PdfWriter writer) {
        this(reader, writer, new StampingProperties());
    }

    /**
     * Open PDF document in stamping mode.
     *
     * @param reader     PDF reader.
     * @param writer     PDF writer.
     * @param properties properties of the stamping process
     */
    public PdfDocument(PdfReader reader, PdfWriter writer, StampingProperties properties) {
        if (reader == null) {
            throw new NullPointerException("reader");
        }
        if (writer == null) {
            throw new NullPointerException("writer");
        }
        documentId = lastDocumentId.incrementAndGet();
        this.reader = reader;
        this.writer = writer;
        this.properties = properties;

        boolean writerHasEncryption = writer.properties.isStandardEncryptionUsed() || writer.properties.isPublicKeyEncryptionUsed();
        if (properties.appendMode && writerHasEncryption) {
            Logger logger = LoggerFactory.getLogger(PdfDocument.class);
            logger.warn(LogMessageConstant.WRITER_ENCRYPTION_IS_IGNORED_APPEND);
        }
        if (properties.preserveEncryption && writerHasEncryption) {
            Logger logger = LoggerFactory.getLogger(PdfDocument.class);
            logger.warn(LogMessageConstant.WRITER_ENCRYPTION_IS_IGNORED_PRESERVE);
        }

        open(writer.properties.pdfVersion);
    }

    /**
     * Use this method to set the XMP Metadata.
     *
     * @param xmpMetadata The xmpMetadata to set.
     */
    protected void setXmpMetadata(byte[] xmpMetadata) {
        this.xmpMetadata = xmpMetadata;
    }

    public void setXmpMetadata(XMPMeta xmpMeta, SerializeOptions serializeOptions) throws XMPException {
        setXmpMetadata(XMPMetaFactory.serializeToBuffer(xmpMeta, serializeOptions));
    }

    public void setXmpMetadata(XMPMeta xmpMeta) throws XMPException {
        SerializeOptions serializeOptions = new SerializeOptions();
        serializeOptions.setPadding(2000);
        setXmpMetadata(xmpMeta, serializeOptions);
    }

    /**
     * Gets XMPMetadata.
     */
    public byte[] getXmpMetadata() {
        return getXmpMetadata(false);
    }

    /**
     * Gets XMPMetadata or create a new one.
     *
     * @param createNew if true, create a new empty XMPMetadata if it did not present.
     * @return existed or newly created XMPMetadata byte array.
     */
    public byte[] getXmpMetadata(boolean createNew) {
        if (xmpMetadata == null && createNew) {
            XMPMeta xmpMeta = XMPMetaFactory.create();
            xmpMeta.setObjectName(XMPConst.TAG_XMPMETA);
            xmpMeta.setObjectName("");
            addCustomMetadataExtensions(xmpMeta);
            try {
                xmpMeta.setProperty(XMPConst.NS_DC, PdfConst.Format, "application/pdf");
                xmpMeta.setProperty(XMPConst.NS_PDF, PdfConst.Producer, Version.getInstance().getVersion());
                setXmpMetadata(xmpMeta);
            } catch (XMPException ignored) {
            }
        }
        return xmpMetadata;
    }

    /**
     * Gets PdfObject by object number.
     *
     * @param objNum object number.
     * @return {@link PdfObject} or {@code null}, if object not found.
     */
    public PdfObject getPdfObject(int objNum) {
        checkClosingStatus();
        PdfIndirectReference reference = xref.get(objNum);
        if (reference == null) {
            return null;
        } else {
            return reference.getRefersTo();
        }
    }

    /**
     * Get number of indirect objects in the document.
     *
     * @return number of indirect objects.
     */
    public int getNumberOfPdfObjects() {
        return xref.size();
    }

    /**
     * Gets the page by page number.
     *
     * @param pageNum page number.
     * @return page by page number.
     */
    public PdfPage getPage(int pageNum) {
        checkClosingStatus();
        return catalog.getPageTree().getPage(pageNum);
    }

    /**
     * Gets the {@link PdfPage} instance by {@link PdfDictionary}.
     *
     * @param pageDictionary {@link PdfDictionary} that present page.
     * @return page by {@link PdfDictionary}.
     */
    public PdfPage getPage(PdfDictionary pageDictionary) {
        checkClosingStatus();
        return catalog.getPageTree().getPage(pageDictionary);
    }

    /**
     * Get the first page of the document.
     *
     * @return first page of the document.
     */
    public PdfPage getFirstPage() {
        checkClosingStatus();
        return getPage(1);
    }

    /**
     * Gets the last page of the document.
     *
     * @return last page.
     */
    public PdfPage getLastPage() {
        return getPage(getNumberOfPages());
    }

    /**
     * Creates and adds new page to the end of document.
     *
     * @return added page
     */
    public PdfPage addNewPage() {
        return addNewPage(getDefaultPageSize());
    }

    /**
     * Creates and adds new page with the specified page size.
     *
     * @param pageSize page size of the new page
     * @return added page
     */
    public PdfPage addNewPage(PageSize pageSize) {
        checkClosingStatus();
        PdfPage page = new PdfPage(this, pageSize);
        checkAndAddPage(page);
        dispatchEvent(new PdfDocumentEvent(PdfDocumentEvent.START_PAGE, page));
        dispatchEvent(new PdfDocumentEvent(PdfDocumentEvent.INSERT_PAGE, page));
        return page;
    }

    /**
     * Creates and inserts new page to the document.
     *
     * @param index position to addPage page to
     * @return inserted page
     * @throws PdfException in case {@code page} is flushed
     */
    public PdfPage addNewPage(int index) {
        return addNewPage(index, getDefaultPageSize());
    }

    /**
     * Creates and inserts new page to the document.
     *
     * @param index    position to addPage page to
     * @param pageSize page size of the new page
     * @return inserted page
     * @throws PdfException in case {@code page} is flushed
     */
    public PdfPage addNewPage(int index, PageSize pageSize) {
        checkClosingStatus();
        PdfPage page = new PdfPage(this, pageSize);
        checkAndAddPage(index, page);
        currentPage = page;
        dispatchEvent(new PdfDocumentEvent(PdfDocumentEvent.START_PAGE, page));
        dispatchEvent(new PdfDocumentEvent(PdfDocumentEvent.INSERT_PAGE, page));
        return currentPage;
    }

    /**
     * Adds page to the end of document.
     *
     * @param page page to add.
     * @return added page.
     * @throws PdfException in case {@code page} is flushed
     */
    public PdfPage addPage(PdfPage page) {
        checkClosingStatus();
        checkAndAddPage(page);
        dispatchEvent(new PdfDocumentEvent(PdfDocumentEvent.INSERT_PAGE, page));
        return page;
    }

    /**
     * Inserts page to the document.
     *
     * @param index position to addPage page to
     * @param page  page to addPage
     * @return inserted page
     * @throws PdfException in case {@code page} is flushed
     */
    public PdfPage addPage(int index, PdfPage page) {
        checkClosingStatus();
        checkAndAddPage(index, page);
        currentPage = page;
        dispatchEvent(new PdfDocumentEvent(PdfDocumentEvent.INSERT_PAGE, page));
        return currentPage;
    }

    /**
     * Gets number of pages of the document.
     *
     * @return number of pages.
     */
    public int getNumberOfPages() {
        checkClosingStatus();
        return catalog.getPageTree().getNumberOfPages();
    }

    /**
     * Gets page number by page.
     *
     * @param page the page.
     * @return page number.
     */
    public int getPageNumber(PdfPage page) {
        checkClosingStatus();
        return catalog.getPageTree().getPageNumber(page);
    }

    /**
     * Gets page number by {@link PdfDictionary}.
     *
     * @param pageDictionary {@link PdfDictionary} that present page.
     * @return page number by {@link PdfDictionary}.
     */
    public int getPageNumber(PdfDictionary pageDictionary) {
        return catalog.getPageTree().getPageNumber(pageDictionary);
    }

    /**
     * Removes the first occurrence of the specified page from this document,
     * if it is present. Returns <tt>true</tt> if this document
     * contained the specified element (or equivalently, if this document
     * changed as a result of the call).
     *
     * @param page page to be removed from this document, if present
     * @return <tt>true</tt> if this document contained the specified page
     */
    public boolean removePage(PdfPage page) {
        checkClosingStatus();
        int pageNum = getPageNumber(page);
        return pageNum >= 1 && removePage(pageNum) != null;
    }

    /**
     * Removes page from the document by page number.
     *
     * @param pageNum the one-based index of the PdfPage to be removed
     * @return the page that was removed from the list
     */
    public PdfPage removePage(int pageNum) {
        checkClosingStatus();
        PdfPage removedPage = catalog.getPageTree().removePage(pageNum);

        if (removedPage != null) {
            catalog.removeOutlines(removedPage);
            removeUnusedWidgetsFromFields(removedPage);
            if (isTagged()) {
                getTagStructureContext().removePageTags(removedPage);
            }

            if (!removedPage.getPdfObject().isFlushed()) {
                removedPage.getPdfObject().remove(PdfName.Parent);
            }
            removedPage.getPdfObject().getIndirectReference().setFree();

            dispatchEvent(new PdfDocumentEvent(PdfDocumentEvent.REMOVE_PAGE, removedPage));
        }
        return removedPage;
    }

    /**
     * Gets document information dictionary.
     *
     * @return document information dictionary.
     */
    public PdfDocumentInfo getDocumentInfo() {
        checkClosingStatus();
        return info;
    }

    /**
     * Gets default page size.
     *
     * @return default page size.
     */
    public PageSize getDefaultPageSize() {
        return defaultPageSize;
    }

    /**
     * Sets default page size.
     *
     * @param pageSize page size to be set as default.
     */
    public void setDefaultPageSize(PageSize pageSize) {
        defaultPageSize = pageSize;
    }

    /**
     * {@inheritDoc}
     */
    @Override
    public void addEventHandler(String type, IEventHandler handler) {
        eventDispatcher.addEventHandler(type, handler);
    }

    /**
     * {@inheritDoc}
     */
    @Override
    public void dispatchEvent(com.itextpdf.kernel.events.Event event) {
        eventDispatcher.dispatchEvent(event);
    }

    /**
     * {@inheritDoc}
     */
    @Override
    public void dispatchEvent(com.itextpdf.kernel.events.Event event, boolean delayed) {
        eventDispatcher.dispatchEvent(event, delayed);
    }

    /**
     * {@inheritDoc}
     */
    @Override
    public boolean hasEventHandler(String type) {
        return eventDispatcher.hasEventHandler(type);
    }

    /**
     * {@inheritDoc}
     */
    @Override
    public void removeEventHandler(String type, IEventHandler handler) {
        eventDispatcher.removeEventHandler(type, handler);
    }

    /**
     * {@inheritDoc}
     */
    @Override
    public void removeAllHandlers() {
        eventDispatcher.removeAllHandlers();
    }

    /**
     * Gets {@code PdfWriter} associated with the document.
     *
     * @return PdfWriter associated with the document.
     */
    public PdfWriter getWriter() {
        checkClosingStatus();
        return writer;
    }

    /**
     * Gets {@code PdfReader} associated with the document.
     *
     * @return PdfReader associated with the document.
     */
    public PdfReader getReader() {
        checkClosingStatus();
        return reader;
    }

    /**
     * Returns {@code true} if the document is opened in append mode, and {@code false} otherwise.
     *
     * @return {@code true} if the document is opened in append mode, and {@code false} otherwise.
     */
    public boolean isAppendMode() {
        checkClosingStatus();
        return properties.appendMode;
    }

    /**
     * Creates next available indirect reference.
     *
     * @return created indirect reference.
     */
    public PdfIndirectReference createNextIndirectReference() {
        checkClosingStatus();
        return xref.createNextIndirectReference(this);
    }

    /**
     * Gets PDF version.
     *
     * @return PDF version.
     */
    public PdfVersion getPdfVersion() {
        return pdfVersion;
    }

    /**
     * Gets PDF catalog.
     *
     * @return PDF catalog.
     */
    public PdfCatalog getCatalog() {
        checkClosingStatus();
        return catalog;
    }

    /**
     * Close PDF document.
     */
    @Override
    public void close() {
        if (closed) {
            return;
        }
        isClosing = true;
        try {
            if (writer != null) {
                if (catalog.isFlushed()) {
                    throw new PdfException(PdfException.CannotCloseDocumentWithAlreadyFlushedPdfCatalog);
                }
                updateXmpMetadata();
                if (getXmpMetadata() != null) {
                    PdfStream xmp = new PdfStream().makeIndirect(this);
                    xmp.getOutputStream().write(xmpMetadata);
                    xmp.put(PdfName.Type, PdfName.Metadata);
                    xmp.put(PdfName.Subtype, PdfName.XML);
                    if (writer.crypto != null && !writer.crypto.isMetadataEncrypted()) {
                        PdfArray ar = new PdfArray();
                        ar.add(PdfName.Crypt);
                        xmp.put(PdfName.Filter, ar);
                    }
                    catalog.getPdfObject().put(PdfName.Metadata, xmp);
                }
                String producer = null;
                if (reader == null) {
                    producer = Version.getInstance().getVersion();
                } else {
                    if (info.getPdfObject().containsKey(PdfName.Producer)) {
                        producer = info.getPdfObject().getAsString(PdfName.Producer).toUnicodeString();
                    }
                    producer = addModifiedPostfix(producer);
                }
                info.getPdfObject().put(PdfName.Producer, new PdfString(producer));
                checkIsoConformance();
                PdfObject crypto = null;
                if (properties.appendMode) {
                    if (structTreeRoot != null) {
                        tryFlushTagStructure(true);
                    }
                    if (catalog.isOCPropertiesMayHaveChanged() && catalog.getOCProperties(false).getPdfObject().isModified()) {
                        catalog.getOCProperties(false).flush();
                    }
                    if (catalog.pageLabels != null) {
                        catalog.put(PdfName.PageLabels, catalog.pageLabels.buildTree());
                    }

                    PdfObject pageRoot = catalog.getPageTree().generateTree();
                    if (catalog.getPdfObject().isModified() || pageRoot.isModified()) {
                        catalog.put(PdfName.Pages, pageRoot);
                        catalog.getPdfObject().flush(false);
                    }

                    for (Map.Entry<PdfName, PdfNameTree> entry : catalog.nameTrees.entrySet()) {
                        PdfNameTree tree = entry.getValue();
                        if (tree.isModified()) {
                            ensureTreeRootAddedToNames(tree.buildTree().makeIndirect(this), entry.getKey());
                        }
                    }

                    if (info.getPdfObject().isModified()) {
                        info.flush();
                    }
                    flushFonts();

                    writer.flushModifiedWaitingObjects();
                    if (writer.crypto != null) {
                        assert reader.decrypt.getPdfObject() == writer.crypto.getPdfObject() : "Conflict with source encryption";
                        crypto = reader.decrypt.getPdfObject();
                    }
                } else {

                    if (catalog.isOCPropertiesMayHaveChanged()) {
                        catalog.getPdfObject().put(PdfName.OCProperties, catalog.getOCProperties(false).getPdfObject());
                        catalog.getOCProperties(false).flush();
                    }
                    if (catalog.pageLabels != null) {
                        catalog.put(PdfName.PageLabels, catalog.pageLabels.buildTree());
                    }

                    catalog.getPdfObject().put(PdfName.Pages, catalog.getPageTree().generateTree());

                    for (Map.Entry<PdfName, PdfNameTree> entry : catalog.nameTrees.entrySet()) {
                        PdfNameTree tree = entry.getValue();
                        if (tree.isModified()) {
                            ensureTreeRootAddedToNames(tree.buildTree().makeIndirect(this), entry.getKey());
                        }
                    }

                    for (int pageNum = 1; pageNum <= getNumberOfPages(); pageNum++) {
                        getPage(pageNum).flush();
                    }
                    if (structTreeRoot != null) {
                        tryFlushTagStructure(false);
                    }
                    catalog.getPdfObject().flush(false);
                    info.flush();
                    flushFonts();
                    writer.flushWaitingObjects();
                    // flush unused objects
                    if (isFlushUnusedObjects()) {
                        for (int i = 0; i < xref.size(); i++) {
                            PdfIndirectReference indirectReference = xref.get(i);
                            if (!indirectReference.isFree() && !indirectReference.checkState(PdfObject.FLUSHED)) {
                                PdfObject object = indirectReference.getRefersTo();
                                object.flush();
                            }
                        }
                    }

                }
                
                PdfObject fileId = getFileId(crypto, writer.properties);

                if (crypto == null && writer.crypto != null) {
                    crypto = writer.crypto.getPdfObject();
                    crypto.makeIndirect(this);
                    // To avoid encryption of XrefStream and Encryption dictionary remove crypto.
                    // NOTE. No need in reverting, because it is the last operation with the document.
                    writer.crypto = null;
                    crypto.flush(false);
                }

                // The following two operators prevents the possible inconsistency between root and info
                // entries existing in the trailer object and corresponding fields. This inconsistency
                // may appear when user gets trailer and explicitly sets new root or info dictionaries.
                trailer.put(PdfName.Root, catalog.getPdfObject());
                trailer.put(PdfName.Info, info.getPdfObject());

                xref.writeXrefTableAndTrailer(this, fileId, crypto);
                writer.flush();
                Counter counter = getCounter();
                if (counter != null) {
                    counter.onDocumentWritten(writer.getCurrentPos());
                }
            }
            catalog.getPageTree().clearPageRefs();
            removeAllHandlers();
        } catch (IOException e) {
            throw new PdfException(PdfException.CannotCloseDocument, e, this);
        } finally {

            if (writer != null && isCloseWriter()) {
                try {
                    writer.close();
                } catch (Exception e) {
                    Logger logger = LoggerFactory.getLogger(PdfDocument.class);
                    logger.error(LogMessageConstant.PDF_WRITER_CLOSING_FAILED, e);
                }
            }

            if (reader != null && isCloseReader()) {
                try {
                    reader.close();
                } catch (Exception e) {
                    Logger logger = LoggerFactory.getLogger(PdfDocument.class);
                    logger.error(LogMessageConstant.PDF_READER_CLOSING_FAILED, e);
                }
            }

        }
        closed = true;
    }
    
    private PdfObject getFileId(PdfObject crypto, WriterProperties properties) {
        boolean isModified = false;
        byte[] originalFileID = null;

        if (properties.initialDocumentId != null) {
            originalFileID = ByteUtils.getIsoBytes(properties.initialDocumentId.getValue());
        } else if (initialDocumentId != null) {
            originalFileID = ByteUtils.getIsoBytes(initialDocumentId.getValue());
        }
        if (originalFileID == null && crypto == null && writer.crypto != null) {
            originalFileID = writer.crypto.getDocumentId();
        }
        if (originalFileID == null && getReader() != null) {
            originalFileID = getReader().getOriginalFileId();
            isModified = true;
        }
        if (originalFileID == null) {
            originalFileID = PdfEncryption.generateNewDocumentId();
        }

        byte[] secondId = null;
        if (properties.modifiedDocumentId != null) {
            secondId = ByteUtils.getIsoBytes(properties.modifiedDocumentId.getValue());
        } else if (modifiedDocumentId != null) {
            secondId = ByteUtils.getIsoBytes(modifiedDocumentId.getValue());
        }
        if (secondId == null && originalModifiedDocumentId != null) {
            PdfString newModifiedId = reader.trailer.getAsArray(PdfName.ID).getAsString(1);

            if (!originalModifiedDocumentId.equals(newModifiedId)) {
                secondId = ByteUtils.getIsoBytes(newModifiedId.getValue());
            } else {
                secondId = PdfEncryption.generateNewDocumentId();
            }
        }
        if (secondId == null) {
            secondId = (isModified) ? PdfEncryption.generateNewDocumentId() : originalFileID;
        }
        
        return PdfEncryption.createInfoId(originalFileID, secondId);
    }

    /**
     * Gets close status of the document.
     *
     * @return true, if the document has already been closed, otherwise false.
     */
    public boolean isClosed() {
        return closed;
    }

    /**
     * Gets tagged status of the document.
     *
     * @return true, if the document has tag structure, otherwise false.
     */
    public boolean isTagged() {
        return structTreeRoot != null;
    }

    public void setTagged() {
        checkClosingStatus();
        if (structTreeRoot == null) {
            structTreeRoot = new PdfStructTreeRoot(this);
            catalog.getPdfObject().put(PdfName.StructTreeRoot, structTreeRoot.getPdfObject());
<<<<<<< HEAD
            updateValueInMarkInfoDict(PdfName.Marked, PdfBoolean.TRUE);
=======
            PdfDictionary markInfo = new PdfDictionary();
            markInfo.put(PdfName.Marked, PdfBoolean.TRUE);
            if (userProperties) {
                markInfo.put(PdfName.UserProperties, PdfBoolean.valueOf(true));
            }
            catalog.getPdfObject().put(PdfName.MarkInfo, markInfo);
>>>>>>> 92a5a0ca

            structParentIndex = 0;
        }
    }

    /**
     * Gets {@link PdfStructTreeRoot} of tagged document.
     *
     * @return {@link PdfStructTreeRoot} in case tagged document, otherwise false.
     * @see #isTagged()
     * @see #getNextStructParentIndex()
     */
    public PdfStructTreeRoot getStructTreeRoot() {
        return structTreeRoot;
    }

    /**
     * Gets next parent index of tagged document.
     *
     * @return -1 if document is not tagged, or >= 0 if tagged.
     * @see #isTagged()
     * @see #getNextStructParentIndex()
     */
    public int getNextStructParentIndex() {
        return structParentIndex < 0 ? -1 : structParentIndex++;
    }

    /**
     * Gets document {@code TagStructureContext}.
     * The document must be tagged, otherwise an exception will be thrown.
     *
     * @return document {@code TagStructureContext}.
     */
    public TagStructureContext getTagStructureContext() {
        checkClosingStatus();
        if (tagStructureContext == null) {
            if (!isTagged()) {
                throw new PdfException(PdfException.MustBeATaggedDocument);
            }

            initTagStructureContext();
        }

        return tagStructureContext;
    }

    /**
     * Copies a range of pages from current document to {@code toDocument}.
     * Use this method if you want to copy pages across tagged documents.
     * This will keep resultant PDF structure consistent.
     *
     * @param pageFrom         start of the range of pages to be copied.
     * @param pageTo           end of the range of pages to be copied.
     * @param toDocument       a document to copy pages to.
     * @param insertBeforePage a position where to insert copied pages.
     * @return list of copied pages
     */
    public List<PdfPage> copyPagesTo(int pageFrom, int pageTo, PdfDocument toDocument, int insertBeforePage) {
        return copyPagesTo(pageFrom, pageTo, toDocument, insertBeforePage, null);
    }

    /**
     * Copies a range of pages from current document to {@code toDocument}.
     * Use this method if you want to copy pages across tagged documents.
     * This will keep resultant PDF structure consistent.
     *
     * @param pageFrom         1-based start of the range of pages to be copied.
     * @param pageTo           1-based end of the range of pages to be copied.
     * @param toDocument       a document to copy pages to.
     * @param insertBeforePage a position where to insert copied pages.
     * @param copier           a copier which bears a special copy logic. May be NULL
     * @return list of new copied pages
     */
    public List<PdfPage> copyPagesTo(int pageFrom, int pageTo, PdfDocument toDocument, int insertBeforePage, IPdfPageExtraCopier copier) {
        List<Integer> pages = new ArrayList<>();
        for (int i = pageFrom; i <= pageTo; i++) {
            pages.add(i);
        }
        return copyPagesTo(pages, toDocument, insertBeforePage, copier);
    }

    /**
     * Copies a range of pages from current document to {@code toDocument} appending copied pages to the end.
     * Use this method if you want to copy pages across tagged documents.
     * This will keep resultant PDF structure consistent.
     *
     * @param pageFrom   1-based start of the range of pages to be copied.
     * @param pageTo     1-based end of the range of pages to be copied.
     * @param toDocument a document to copy pages to.
     * @return list of new copied pages
     */
    public List<PdfPage> copyPagesTo(int pageFrom, int pageTo, PdfDocument toDocument) {
        return copyPagesTo(pageFrom, pageTo, toDocument, null);
    }

    /**
     * Copies a range of pages from current document to {@code toDocument} appending copied pages to the end.
     * Use this method if you want to copy pages across tagged documents.
     * This will keep resultant PDF structure consistent.
     *
     * @param pageFrom   1-based start of the range of pages to be copied.
     * @param pageTo     1-based end of the range of pages to be copied.
     * @param toDocument a document to copy pages to.
     * @param copier     a copier which bears a special copy logic. May be null.
     * @return list of new copied pages.
     */
    public List<PdfPage> copyPagesTo(int pageFrom, int pageTo, PdfDocument toDocument, IPdfPageExtraCopier copier) {
        return copyPagesTo(pageFrom, pageTo, toDocument, toDocument.getNumberOfPages() + 1, copier);
    }

    /**
     * Copies a range of pages from current document to {@code toDocument}.
     * Use this method if you want to copy pages across tagged documents.
     * This will keep resultant PDF structure consistent.
     *
     * @param pagesToCopy      list of pages to be copied. TreeSet for the order of the pages to be natural.
     * @param toDocument       a document to copy pages to.
     * @param insertBeforePage a position where to insert copied pages.
     * @return list of new copied pages
     */
    public List<PdfPage> copyPagesTo(List<Integer> pagesToCopy, PdfDocument toDocument, int insertBeforePage) {
        return copyPagesTo(pagesToCopy, toDocument, insertBeforePage, null);
    }

    /**
     * Copies a range of pages from current document to {@code toDocument}.
     * Use this method if you want to copy pages across tagged documents.
     * This will keep resultant PDF structure consistent.
     *
     * @param pagesToCopy      list of pages to be copied. TreeSet for the order of the pages to be natural.
     * @param toDocument       a document to copy pages to.
     * @param insertBeforePage a position where to insert copied pages.
     * @param copier           a copier which bears a special copy logic. May be NULL
     * @return list of new copied pages
     */
    public List<PdfPage> copyPagesTo(List<Integer> pagesToCopy, PdfDocument toDocument, int insertBeforePage, IPdfPageExtraCopier copier) {
        if (pagesToCopy.isEmpty()) {
            return Collections.<PdfPage>emptyList();
        }

        checkClosingStatus();
        List<PdfPage> copiedPages = new ArrayList<>();
        Map<PdfPage, PdfPage> page2page = new LinkedHashMap<>();
        Set<PdfOutline> outlinesToCopy = new HashSet<>();

        List<Map<PdfPage, PdfPage>> rangesOfPagesWithIncreasingNumbers = new ArrayList<>();
        int lastCopiedPageNum = (int) pagesToCopy.get(0);

        int pageInsertIndex = insertBeforePage;
        boolean insertInBetween = insertBeforePage < toDocument.getNumberOfPages() + 1;
        for (Integer pageNum : pagesToCopy) {
            PdfPage page = getPage((int) pageNum);
            PdfPage newPage = page.copyTo(toDocument, copier);
            copiedPages.add(newPage);
            if (!page2page.containsKey(page)) {
                page2page.put(page, newPage);
            }

            if (lastCopiedPageNum >= pageNum) {
                rangesOfPagesWithIncreasingNumbers.add(new HashMap<PdfPage, PdfPage>());
            }
            int lastRangeInd = rangesOfPagesWithIncreasingNumbers.size() - 1;
            rangesOfPagesWithIncreasingNumbers.get(lastRangeInd).put(page, newPage);

            if (insertInBetween) {
                toDocument.addPage(pageInsertIndex, newPage);
            } else {
                toDocument.addPage(newPage);
            }
            pageInsertIndex++;
            if (toDocument.hasOutlines()) {
                List<PdfOutline> pageOutlines = page.getOutlines(false);
                if (pageOutlines != null)
                    outlinesToCopy.addAll(pageOutlines);
            }
            lastCopiedPageNum = (int) pageNum;
        }

        copyLinkAnnotations(toDocument, page2page);

        // It's important to copy tag structure after link annotations were copied, because object content items in tag
        // structure are not copied in case if their's OBJ key is annotation and doesn't contain /P entry.
        if (toDocument.isTagged()) {
            if (isTagged()) {
                if (tagStructureContext != null) {
                    tagStructureContext.actualizeTagsProperties();
                }
                try {
                    for (Map<PdfPage, PdfPage> increasingPagesRange : rangesOfPagesWithIncreasingNumbers) {
                        if (insertInBetween) {
                            getStructTreeRoot().copyTo(toDocument, insertBeforePage, increasingPagesRange);
                        } else {
                            getStructTreeRoot().copyTo(toDocument, increasingPagesRange);
                        }
                        insertBeforePage += increasingPagesRange.size();
                    }
                    toDocument.getTagStructureContext().normalizeDocumentRootTag();
                } catch (Exception ex) {
                    throw new PdfException(PdfException.TagStructureCopyingFailedItMightBeCorruptedInOneOfTheDocuments, ex);
                }
            } else {
                Logger logger = LoggerFactory.getLogger(PdfDocument.class);
                logger.warn(LogMessageConstant.NOT_TAGGED_PAGES_IN_TAGGED_DOCUMENT);
            }
        }
        if (catalog.isOutlineMode()) {
            copyOutlines(outlinesToCopy, toDocument, page2page);
        }
        return copiedPages;
    }

    /**
     * Copies a range of pages from current document to {@code toDocument} appending copied pages to the end.
     * Use this method if you want to copy pages across tagged documents.
     * This will keep resultant PDF structure consistent.
     *
     * @param pagesToCopy list of pages to be copied. TreeSet for the order of the pages to be natural.
     * @param toDocument  a document to copy pages to.
     * @return list of copied pages
     */
    public List<PdfPage> copyPagesTo(List<Integer> pagesToCopy, PdfDocument toDocument) {
        return copyPagesTo(pagesToCopy, toDocument, null);
    }

    /**
     * Copies a range of pages from current document to {@code toDocument} appending copied pages to the end.
     * Use this method if you want to copy pages across tagged documents.
     * This will keep resultant PDF structure consistent.
     *
     * @param pagesToCopy list of pages to be copied. TreeSet for the order of the pages to be natural.
     * @param toDocument  a document to copy pages to.
     * @param copier      a copier which bears a special copy logic
     * @return list of copied pages
     */
    public List<PdfPage> copyPagesTo(List<Integer> pagesToCopy, PdfDocument toDocument, IPdfPageExtraCopier copier) {
        return copyPagesTo(pagesToCopy, toDocument, toDocument.getNumberOfPages() + 1, copier);
    }

    /**
     * Checks, whether {@link #close()} method will close associated PdfReader.
     *
     * @return true, {@link #close()} method is going to close associated PdfReader, otherwise false.
     */
    public boolean isCloseReader() {
        return closeReader;
    }

    /**
     * Sets, whether {@link #close()} method shall close associated PdfReader.
     *
     * @param closeReader true, {@link #close()} method shall close associated PdfReader, otherwise false.
     */
    public void setCloseReader(boolean closeReader) {
        checkClosingStatus();
        this.closeReader = closeReader;
    }

    /**
     * Checks, whether {@link #close()} method will close associated PdfWriter.
     *
     * @return true, {@link #close()} method is going to close associated PdfWriter, otherwise false.
     */
    public boolean isCloseWriter() {
        return closeWriter;
    }

    /**
     * Sets, whether {@link #close()} method shall close associated PdfWriter.
     *
     * @param closeWriter true, {@link #close()} method shall close associated PdfWriter, otherwise false.
     */
    public void setCloseWriter(boolean closeWriter) {
        checkClosingStatus();
        this.closeWriter = closeWriter;
    }

    /**
     * Checks, whether {@link #close()} will flush unused objects,
     * e.g. unreachable from PDF Catalog. By default - false.
     *
     * @return false, if {@link #close()} shall not flush unused objects, otherwise true.
     */
    public boolean isFlushUnusedObjects() {
        return flushUnusedObjects;
    }

    /**
     * Sets, whether {@link #close()} shall flush unused objects,
     * e.g. unreachable from PDF Catalog.
     *
     * @param flushUnusedObjects false, if {@link #close()} shall not flush unused objects, otherwise true.
     */
    public void setFlushUnusedObjects(boolean flushUnusedObjects) {
        checkClosingStatus();
        this.flushUnusedObjects = flushUnusedObjects;
    }

    /**
     * This method returns a complete outline tree of the whole document.
     *
     * @param updateOutlines if the flag is true, the method read the whole document and creates outline tree.
     *                       If false the method gets cached outline tree (if it was cached via calling getOutlines method before).
     * @return fully initialize {@link PdfOutline} object.
     */
    public PdfOutline getOutlines(boolean updateOutlines) {
        checkClosingStatus();
        return catalog.getOutlines(updateOutlines);
    }

    /**
     * This method initializes an outline tree of the document and sets outline mode to true.
     */
    public void initializeOutlines() {
        checkClosingStatus();
        getOutlines(false);
    }

    /**
     * This methods adds new name in the Dests NameTree. It throws an exception, if the name already exists.
     *
     * @param key   Name of the destination.
     * @param value An object destination refers to. Must be an array or a dictionary with key /D and array.
     *              See ISO 32000-1 12.3.2.3 for more info.
     */
    public void addNamedDestination(String key, PdfObject value) {
        checkClosingStatus();
        catalog.addNamedDestination(key, value);
    }

    /**
     * Gets static copy of cross reference table.
     */
    public List<PdfIndirectReference> listIndirectReferences() {
        checkClosingStatus();
        List<PdfIndirectReference> indRefs = new ArrayList<>(xref.size());
        for (int i = 0; i < xref.size(); ++i) {
            PdfIndirectReference indref = xref.get(i);
            if (indref != null) {
                indRefs.add(indref);
            }
        }
        return indRefs;
    }

    /**
     * Gets document trailer.
     *
     * @return document trailer.
     */
    public PdfDictionary getTrailer() {
        checkClosingStatus();
        return trailer;
    }

    /**
     * Adds {@link PdfOutputIntent} that shall specify the colour characteristics of output devices
     * on which the document might be rendered.
     *
     * @param outputIntent {@link PdfOutputIntent} to add.
     * @see PdfOutputIntent
     */
    public void addOutputIntent(PdfOutputIntent outputIntent) {
        checkClosingStatus();
        if (outputIntent == null)
            return;

        PdfArray outputIntents = catalog.getPdfObject().getAsArray(PdfName.OutputIntents);
        if (outputIntents == null) {
            outputIntents = new PdfArray();
            catalog.put(PdfName.OutputIntents, outputIntents);
        }
        outputIntents.add(outputIntent.getPdfObject());
    }

    /**
     * Checks whether PDF document conforms a specific standard.
     * Shall be override.
     *
     * @param obj An object to conform.
     * @param key type of object to conform.
     */
    public void checkIsoConformance(Object obj, IsoKey key) {
    }

    /**
     * Checks whether PDF document conforms a specific standard.
     * Shall be override.
     *
     * @param obj       an object to conform.
     * @param key       type of object to conform.
     * @param resources {@link PdfResources} associated with an object to check.
     */
    public void checkIsoConformance(Object obj, IsoKey key, PdfResources resources) {
    }

    /**
     * Checks whether PDF document conforms a specific standard.
     * Shall be override.
     *
     * @param gState    a {@link CanvasGraphicsState} object to conform.
     * @param resources {@link PdfResources} associated with an object to check.
     */
    public void checkShowTextIsoConformance(Object gState, PdfResources resources) {
    }

    /**
     * Adds file attachment at document level.
     *
     * @param description         the file description
     * @param fileStore           an array with the file.
     * @param fileDisplay         the actual file name stored in the pdf
     * @param mimeType            mime type of the file
     * @param fileParameter       the optional extra file parameters such as the creation or modification date
     * @param afRelationshipValue if {@code null}, {@link PdfName#Unspecified} will be added. Shall be one of:
     *                            {@link PdfName#Source}, {@link PdfName#Data}, {@link PdfName#Alternative},
     *                            {@link PdfName#Supplement} or {@link PdfName#Unspecified}.
     */
    public void addFileAttachment(String description, byte[] fileStore, String fileDisplay, PdfName mimeType, PdfDictionary fileParameter, PdfName afRelationshipValue) {
        addFileAttachment(description, PdfFileSpec.createEmbeddedFileSpec(this, fileStore, description, fileDisplay, mimeType, fileParameter, afRelationshipValue, true));
    }

    /**
     * Adds file attachment at document level.
     *
     * @param description         the file description
     * @param file                the path to the file.
     * @param fileDisplay         the actual file name stored in the pdf
     * @param mimeType            mime type of the file
     * @param afRelationshipValue if {@code null}, {@link PdfName#Unspecified} will be added. Shall be one of:
     *                            {@link PdfName#Source}, {@link PdfName#Data}, {@link PdfName#Alternative},
     *                            {@link PdfName#Supplement} or {@link PdfName#Unspecified}.
     */
    public void addFileAttachment(String description, String file, String fileDisplay, PdfName mimeType, PdfName afRelationshipValue) throws IOException {
        addFileAttachment(description, PdfFileSpec.createEmbeddedFileSpec(this, file, description, fileDisplay, mimeType, afRelationshipValue, true));
    }

    /**
     * Adds file attachment at document level.
     *
     * @param description the file description
     * @param fs          {@link PdfFileSpec} object.
     */
    public void addFileAttachment(String description, PdfFileSpec fs) {
        checkClosingStatus();
        catalog.addNameToNameTree(description, fs.getPdfObject(), PdfName.EmbeddedFiles);

        PdfArray afArray = catalog.getPdfObject().getAsArray(PdfName.AF);
        if (afArray == null) {
            afArray = new PdfArray().makeIndirect(this);
            catalog.put(PdfName.AF, afArray);
        }
        afArray.add(fs.getPdfObject());
    }

    /**
     * This method retrieves the page labels from a document as an array of String objects.
     *
     * @return {@link String} list of page labels if they were found, or {@code null} otherwise
     */
    public String[] getPageLabels() {
        if (catalog.getPageLabelsTree(false) == null) {
            return null;
        }
        Map<Integer, PdfObject> pageLabels = catalog.getPageLabelsTree(false).getNumbers();
        if (pageLabels.size() == 0) {
            return null;
        }
        String[] labelStrings = new String[getNumberOfPages()];
        int pageCount = 1;
        String prefix = "";
        String type = "D";
        for (int i = 0; i < getNumberOfPages(); i++) {
            if (pageLabels.containsKey(i)) {
                PdfDictionary labelDictionary = (PdfDictionary) pageLabels.get(i);
                PdfNumber pageRange = labelDictionary.getAsNumber(PdfName.St);
                if (pageRange != null) {
                    pageCount = pageRange.intValue();
                } else {
                    pageCount = 1;
                }
                PdfString p = labelDictionary.getAsString(PdfName.P);
                if (p != null) {
                    prefix = p.toUnicodeString();
                } else {
                    prefix = "";
                }
                PdfName t = labelDictionary.getAsName(PdfName.S);
                if (t != null) {
                    type = t.getValue();
                } else {
                    type = "e";
                }
            }
            switch (type) {
                case "R":
                    labelStrings[i] = prefix + RomanNumbering.toRomanUpperCase(pageCount);
                    break;
                case "r":
                    labelStrings[i] = prefix + RomanNumbering.toRomanLowerCase(pageCount);
                    break;
                case "A":
                    labelStrings[i] = prefix + EnglishAlphabetNumbering.toLatinAlphabetNumberUpperCase(pageCount);
                    break;
                case "a":
                    labelStrings[i] = prefix + EnglishAlphabetNumbering.toLatinAlphabetNumberLowerCase(pageCount);
                    break;
                case "e":
                    labelStrings[i] = prefix;
                    break;
                default:
                    labelStrings[i] = prefix + pageCount;
                    break;
            }
            pageCount++;
        }
        return labelStrings;
    }

    /**
     * Indicates if the document has any outlines
     *
     * @return {@code true}, if there are outlines and {@code false} otherwise.
     */
    public boolean hasOutlines() {
        return catalog.hasOutlines();
    }

    /**
     * Sets the flag indicating the presence of structure elements that contain user properties attributes.
     *
     * @param userProperties the user properties flag
     */
    public void setUserProperties(boolean userProperties) {
        this.userProperties = userProperties;
        PdfBoolean userPropsVal = userProperties ? PdfBoolean.TRUE : PdfBoolean.FALSE;
        updateValueInMarkInfoDict(PdfName.UserProperties, userPropsVal);
    }

    /**
     * The /ID entry of a document contains an array with two entries. The first one represents the initial document id.
     * The second one should be the same entry, unless the document has been modified. iText will by default keep thi
     * existing initial id. But if you'd like you can set this id yourself using this setter.
     *
     * @param initialDocumentId the new initial document id
     * @deprecated Will be removed in 7.1. Use {@link WriterProperties#setInitialDocumentId(PdfString)} instead
     */
    @Deprecated
    public void setInitialDocumentId(PdfString initialDocumentId) {
        this.initialDocumentId = initialDocumentId;
    }

    /**
     * The /ID entry of a document contains an array with two entries. The first one represents the initial document id.
     * The second one should be the same entry, unless the document has been modified. iText will by default generate
     * a modified id. But if you'd like you can set this id yourself using this setter.
     *
     * @param modifiedDocumentId the new modified document id
     * @deprecated Will be removed in 7.1. Use {@link WriterProperties#setModifiedDocumentId(PdfString)} instead
     */
    @Deprecated
    public void setModifiedDocumentId(PdfString modifiedDocumentId) {
        this.modifiedDocumentId = modifiedDocumentId;
    }

    /**
     * Create a new instance of {@link PdfFont} or load already created one.
     *
     * Note, PdfFont which created with {@link PdfFontFactory#createFont(PdfDictionary)} won't be cached
     * until it will be added to {@link com.itextpdf.kernel.pdf.canvas.PdfCanvas} or {@link PdfResources}.
     */
    public PdfFont getFont(PdfDictionary dictionary) {
        assert dictionary.getIndirectReference() != null;
        if (documentFonts.containsKey(dictionary.getIndirectReference())) {
            return documentFonts.get(dictionary.getIndirectReference());
        } else {
            return addFont(PdfFontFactory.createFont(dictionary));
        }
    }

    /**
     * Gets default font for the document: Helvetica, WinAnsi.
     * One instance per document.
     *
     * @return instance of {@link PdfFont} or {@code null} on error.
     */
    public PdfFont getDefaultFont() {
        if (defaultFont == null) {
            try {
                defaultFont = PdfFontFactory.createFont();
                addFont(defaultFont);
            } catch (IOException e) {
                Logger logger = LoggerFactory.getLogger(PdfDocument.class);
                logger.error(LogMessageConstant.EXCEPTION_WHILE_CREATING_DEFAULT_FONT, e);
                defaultFont = null;
            }
        }
        return defaultFont;
    }

    /**
     * Adds a {@link PdfFont} instance to this document so that this font is flushed automatically
     * on document close. As a side effect, the underlying font dictionary is made indirect if it wasn't the case yet
     * @return the same PdfFont instance.
     */
    public PdfFont addFont(PdfFont font) {
        font.makeIndirect(this);
        documentFonts.put(font.getPdfObject().getIndirectReference(), font);
        return font;
    }

    /**
     * Gets list of indirect references.
     *
     * @return list of indirect references.
     */
    PdfXrefTable getXref() {
        return xref;
    }

    /**
     * Initialize {@link TagStructureContext}.
     */
    protected void initTagStructureContext() {
        tagStructureContext = new TagStructureContext(this);
    }

    /**
     * Save the link annotation in a temporary storage for further copying.
     *
     * @param page       just copied {@link PdfPage} link annotation belongs to.
     * @param annotation {@link PdfLinkAnnotation} itself.
     */
    protected void storeLinkAnnotation(PdfPage page, PdfLinkAnnotation annotation) {
        List<PdfLinkAnnotation> pageAnnotations = linkAnnotations.get(page);
        if (pageAnnotations == null) {
            pageAnnotations = new ArrayList<>();
            linkAnnotations.put(page, pageAnnotations);
        }
        pageAnnotations.add(annotation);
    }

    /**
     * Checks whether PDF document conforms a specific standard.
     * Shall be override.
     */
    protected void checkIsoConformance() {
    }

    /**
     * Mark an object with {@link PdfObject#MUST_BE_FLUSHED}.
     *
     * @param pdfObject an object to mark.
     */
    protected void markObjectAsMustBeFlushed(PdfObject pdfObject) {
        if (pdfObject.isIndirect()) {
            pdfObject.getIndirectReference().setState(PdfObject.MUST_BE_FLUSHED);
        }
    }

    /**
     * Flush an object.
     *
     * @param pdfObject     object to flush.
     * @param canBeInObjStm indicates whether object can be placed into object stream.
     * @throws IOException on error.
     */
    protected void flushObject(PdfObject pdfObject, boolean canBeInObjStm) throws IOException {
        writer.flushObject(pdfObject, canBeInObjStm);
    }

    /**
     * Initializes document.
     *
     * @param newPdfVersion new pdf version of the resultant file if stamper is used and the version needs to be changed,
     *                      or {@code null} otherwise
     */
    protected void open(PdfVersion newPdfVersion) {
        try {
            if (reader != null) {
                reader.pdfDocument = this;
                reader.readPdf();
                Counter counter = getCounter();
                if (counter != null) {
                    counter.onDocumentRead(reader.getFileLength());
                }
                pdfVersion = reader.headerPdfVersion;
                trailer = new PdfDictionary(reader.trailer);

                PdfArray id = reader.trailer.getAsArray(PdfName.ID);

                if (id != null) {
                     originalModifiedDocumentId = id.getAsString(1);
                }

                catalog = new PdfCatalog((PdfDictionary) trailer.get(PdfName.Root, true));
                if (catalog.getPdfObject().containsKey(PdfName.Version)) {
                    // The version of the PDF specification to which the document conforms (for example, 1.4)
                    // if later than the version specified in the file's header
                    PdfVersion catalogVersion = PdfVersion.fromPdfName(catalog.getPdfObject().getAsName(PdfName.Version));
                    if (catalogVersion.compareTo(pdfVersion) > 0) {
                        pdfVersion = catalogVersion;
                    }
                }
                PdfStream xmpMetadataStream = catalog.getPdfObject().getAsStream(PdfName.Metadata);
                if (xmpMetadataStream != null) {
                    xmpMetadata = xmpMetadataStream.getBytes();
                    try {
                        reader.pdfAConformanceLevel = PdfAConformanceLevel.getConformanceLevel(XMPMetaFactory.parseFromBuffer(xmpMetadata));
                    } catch (XMPException ignored) {
                    }
                }
                PdfObject infoDict = trailer.get(PdfName.Info, true);
                info = new PdfDocumentInfo(infoDict instanceof PdfDictionary ?
                        (PdfDictionary) infoDict : new PdfDictionary(), this);

                PdfDictionary str = catalog.getPdfObject().getAsDictionary(PdfName.StructTreeRoot);
                if (str != null) {
                    tryInitTagStructure(str);
                }
                if (properties.appendMode && (reader.hasRebuiltXref() || reader.hasFixedXref()))
                    throw new PdfException(PdfException.AppendModeRequiresADocumentWithoutErrorsEvenIfRecoveryWasPossible);
            }
            if (writer != null) {
                if (reader != null && reader.hasXrefStm() && writer.properties.isFullCompression == null) {
                    writer.properties.isFullCompression = true;
                }
                if (reader != null && !reader.isOpenedWithFullPermission()) {
                    throw new BadPasswordException(BadPasswordException.PdfReaderNotOpenedWithOwnerPassword);
                }
                if (reader != null && properties.preserveEncryption) {
                    writer.crypto = reader.decrypt;
                }
                writer.document = this;
                String producer = null;
                if (reader == null) {
                    catalog = new PdfCatalog(this);
                    info = new PdfDocumentInfo(this).addCreationDate();
                    producer = Version.getInstance().getVersion();
                } else {
                    if (info.getPdfObject().containsKey(PdfName.Producer)) {
                        producer = info.getPdfObject().getAsString(PdfName.Producer).toUnicodeString();
                    }
                    producer = addModifiedPostfix(producer);
                }
                info.addModDate();
                info.getPdfObject().put(PdfName.Producer, new PdfString(producer));
                trailer = new PdfDictionary();
                trailer.put(PdfName.Root, catalog.getPdfObject().getIndirectReference());
                trailer.put(PdfName.Info, info.getPdfObject().getIndirectReference());

                if ( reader !=  null ) {
                    // If the reader's trailer contains an ID entry, let's copy it over to the new trailer
                    if ( reader.trailer.containsKey(PdfName.ID)) {
                        trailer.put(PdfName.ID, reader.trailer.getAsArray(PdfName.ID));
                    }
                }
            }
            if (properties.appendMode) {       // Due to constructor reader and writer not null.
                assert reader != null;
                RandomAccessFileOrArray file = reader.tokens.getSafeFile();
                int n;
                byte[] buffer = new byte[8192];
                while ((n = file.read(buffer)) > 0) {
                    writer.write(buffer, 0, n);
                }
                file.close();
                writer.write((byte) '\n');
                //TODO log if full compression differs
                writer.properties.isFullCompression = reader.hasXrefStm();

                writer.crypto = reader.decrypt;

                if (newPdfVersion != null) {
                    // In PDF 1.4, a PDF version can also be specified in the Version entry of the document catalog,
                    // essentially updating the version associated with the file by overriding the one specified in the file header
                    if (pdfVersion.compareTo(PdfVersion.PDF_1_4) >= 0) {
                        // If the header specifies a later version, or if this entry is absent, the document conforms to the
                        // version specified in the header.

                        // So only update the version if it is older than the one in the header
                        if (newPdfVersion.compareTo(reader.headerPdfVersion) > 0) {
                            catalog.put(PdfName.Version, newPdfVersion.toPdfName());
                            catalog.setModified();
                            pdfVersion = newPdfVersion;
                        }
                    } else {
                        // Formally we cannot update version in the catalog as it is not supported for the
                        // PDF version of the original document
                    }
                }
            } else if (writer != null) {
                if (newPdfVersion != null) {
                    pdfVersion = newPdfVersion;
                }
                writer.writeHeader();

                if (writer.crypto == null) {
                    writer.initCryptoIfSpecified(pdfVersion);
                }
                if (writer.crypto != null) {
                    if (writer.crypto.getCryptoMode() < EncryptionConstants.ENCRYPTION_AES_256) {
                        VersionConforming.validatePdfVersionForDeprecatedFeature(this, PdfVersion.PDF_2_0, VersionConforming.DEPRECATED_ENCRYPTION_ALGORITHMS);
                    } else if (writer.crypto.getCryptoMode() == EncryptionConstants.ENCRYPTION_AES_256) {
                        PdfNumber r = writer.crypto.getPdfObject().getAsNumber(PdfName.R);
                        if (r != null && r.intValue() == 5) {
                            VersionConforming.validatePdfVersionForDeprecatedFeature(this, PdfVersion.PDF_2_0, VersionConforming.DEPRECATED_AES256_REVISION);
                        }
                    }
                }
            }
        } catch (IOException e) {
            throw new PdfException(PdfException.CannotOpenDocument, e, this);
        }
    }

    /**
     * Adds custom XMP metadata extension. Useful for PDF/UA, ZUGFeRD, etc.
     *
     * @param xmpMeta {@link XMPMeta} to add custom metadata to.
     */
    protected void addCustomMetadataExtensions(XMPMeta xmpMeta) {
    }

    /**
     * Updates XMP metadata.
     * Shall be override.
     */
    protected void updateXmpMetadata() {
        try {
            if (writer.properties.addXmpMetadata) {
                setXmpMetadata(updateDefaultXmpMetadata());
            }
        } catch (XMPException e) {
            Logger logger = LoggerFactory.getLogger(PdfDocument.class);
            logger.error(LogMessageConstant.EXCEPTION_WHILE_UPDATING_XMPMETADATA, e);
        }
    }

    /**
     * Update XMP metadata values from {@link PdfDocumentInfo}.
     */
    protected XMPMeta updateDefaultXmpMetadata() throws XMPException {
        XMPMeta xmpMeta = XMPMetaFactory.parseFromBuffer(getXmpMetadata(true));
        PdfDictionary docInfo = info.getPdfObject();
        if (docInfo != null) {
            PdfName key;
            PdfObject obj;
            String value;
            for (PdfName pdfName : docInfo.keySet()) {
                key = pdfName;
                obj = docInfo.get(key);
                if (obj == null)
                    continue;
                if (obj.getType() != PdfObject.STRING)
                    continue;
                value = ((PdfString) obj).toUnicodeString();
                if (PdfName.Title.equals(key)) {
                    xmpMeta.setLocalizedText(XMPConst.NS_DC, PdfConst.Title, XMPConst.X_DEFAULT, XMPConst.X_DEFAULT, value);
                } else if (PdfName.Author.equals(key)) {
                    xmpMeta.appendArrayItem(XMPConst.NS_DC, PdfConst.Creator, new PropertyOptions(PropertyOptions.ARRAY_ORDERED), value, null);
                } else if (PdfName.Subject.equals(key)) {
                    xmpMeta.setLocalizedText(XMPConst.NS_DC, PdfConst.Description, XMPConst.X_DEFAULT, XMPConst.X_DEFAULT, value);
                } else if (PdfName.Keywords.equals(key)) {
                    for (String v : value.split(",|;")) {
                        if (v.trim().length() > 0) {
                            xmpMeta.appendArrayItem(XMPConst.NS_DC, PdfConst.Subject, new PropertyOptions(PropertyOptions.ARRAY), v.trim(), null);
                        }
                    }
                    xmpMeta.setProperty(XMPConst.NS_PDF, PdfConst.Keywords, value);
                } else if (PdfName.Creator.equals(key)) {
                    xmpMeta.setProperty(XMPConst.NS_XMP, PdfConst.CreatorTool, value);
                } else if (PdfName.Producer.equals(key)) {
                    xmpMeta.setProperty(XMPConst.NS_PDF, PdfConst.Producer, value);
                } else if (PdfName.CreationDate.equals(key)) {
                    xmpMeta.setProperty(XMPConst.NS_XMP, PdfConst.CreateDate, PdfDate.getW3CDate(value));
                } else if (PdfName.ModDate.equals(key)) {
                    xmpMeta.setProperty(XMPConst.NS_XMP, PdfConst.ModifyDate, PdfDate.getW3CDate(value));
                }
            }
        }
        if (isTagged() && !isXmpMetaHasProperty(xmpMeta, XMPConst.NS_PDFUA_ID, XMPConst.PART)) {
            xmpMeta.setPropertyInteger(XMPConst.NS_PDFUA_ID, XMPConst.PART, 1, new PropertyOptions(PropertyOptions.SEPARATE_NODE));
        }
        return xmpMeta;
    }

    /**
     * List all newly added or loaded fonts
     *
     * @return List of {@see PdfFonts}.
     */
    protected Collection<PdfFont> getDocumentFonts() {
        return documentFonts.values();
    }

    protected void flushFonts() {
        if (properties.appendMode) {
            for (PdfFont font : getDocumentFonts()) {
                if (font.getPdfObject().checkState(PdfObject.MUST_BE_INDIRECT) || font.getPdfObject().getIndirectReference().checkState(PdfObject.MODIFIED)) {
                    font.flush();
                }
            }
        } else {
            for (PdfFont font : getDocumentFonts()) {
                font.flush();
            }
        }
    }

    /**
     * Checks page before adding and add.
     *
     * @param index one-base index of the page.
     * @param page  {@link PdfPage} to add.
     */
    protected void checkAndAddPage(int index, PdfPage page) {
        if (page.isFlushed()) {
            throw new PdfException(PdfException.FlushedPageCannotBeAddedOrInserted, page);
        }
        if (page.getDocument() != null && this != page.getDocument()) {
            throw new PdfException(PdfException.Page1CannotBeAddedToDocument2BecauseItBelongsToDocument3).setMessageParams(page, this, page.getDocument());
        }
        catalog.getPageTree().addPage(index, page);
    }

    /**
     * Checks page before adding.
     *
     * @param page {@link PdfPage} to add.
     */
    protected void checkAndAddPage(PdfPage page) {
        if (page.isFlushed())
            throw new PdfException(PdfException.FlushedPageCannotBeAddedOrInserted, page);
        if (page.getDocument() != null && this != page.getDocument())
            throw new PdfException(PdfException.Page1CannotBeAddedToDocument2BecauseItBelongsToDocument3).setMessageParams(page, this, page.getDocument());
        catalog.getPageTree().addPage(page);
    }

    /**
     * checks whether a method is invoked at the closed document
     */
    protected void checkClosingStatus() {
        if (closed) {
            throw new PdfException(PdfException.DocumentClosedItIsImpossibleToExecuteAction);
        }
    }

    /**
     * Gets {@link Counter} instance.
     *
     * @return {@link Counter} instance.
     */
    protected Counter getCounter() {
        return CounterFactory.getCounter(PdfDocument.class);
    }

    private void tryInitTagStructure(PdfDictionary str) {
        try {
            structTreeRoot = new PdfStructTreeRoot(str);
            structParentIndex = getStructTreeRoot().getParentTreeNextKey();
        } catch (Exception ex) {
            structTreeRoot = null;
            structParentIndex = -1;
            Logger logger = LoggerFactory.getLogger(PdfDocument.class);
            logger.error(LogMessageConstant.TAG_STRUCTURE_INIT_FAILED, ex);
        }
    }

    private void tryFlushTagStructure(boolean isAppendMode) {
        try {
            if (tagStructureContext != null) {
                tagStructureContext.prepareToDocumentClosing();
            }
            if (!isAppendMode || structTreeRoot.getPdfObject().isModified()) {
                structTreeRoot.flush();
            }
        } catch (Exception ex) {
            throw new PdfException(PdfException.TagStructureFlushingFailedItMightBeCorrupted, ex);
        }
    }

    private void updateValueInMarkInfoDict(PdfName key, PdfObject value) {
        PdfDictionary markInfo = catalog.getPdfObject().getAsDictionary(PdfName.MarkInfo);
        if (markInfo == null) {
            markInfo = new PdfDictionary();
            catalog.getPdfObject().put(PdfName.MarkInfo, markInfo);
        }
        markInfo.put(key, value);
    }

    /**
     * This method removes all annotation entries from form fields associated with a given page.
     *
     * @param page to remove from.
     */
    private void removeUnusedWidgetsFromFields(PdfPage page) {
        if (page.isFlushed()) {
            return;
        }
        List<PdfAnnotation> annots = page.getAnnotations();
        for (PdfAnnotation annot : annots) {
            if (annot.getSubtype().equals(PdfName.Widget)) {
                ((PdfWidgetAnnotation) annot).releaseFormFieldFromWidgetAnnotation();
            }
        }
    }

    private void copyLinkAnnotations(PdfDocument toDocument, Map<PdfPage, PdfPage> page2page) {
        List<PdfName> excludedKeys = new ArrayList<>();
        excludedKeys.add(PdfName.Dest);
        excludedKeys.add(PdfName.A);
        for (Map.Entry<PdfPage, List<PdfLinkAnnotation>> entry : linkAnnotations.entrySet()) {
            // We don't want to copy those link annotations, which reference to pages which weren't copied.
            for (PdfLinkAnnotation annot : entry.getValue()) {
                boolean toCopyAnnot = true;
                PdfDestination copiedDest = null;
                PdfDictionary copiedAction = null;

                PdfObject dest = annot.getDestinationObject();
                if (dest != null) {
                    // If link annotation has destination object, we try to copy this destination.
                    // Destination is not copied if it points to the not copied page, and therefore the whole
                    // link annotation is not copied.
                    copiedDest = getCatalog().copyDestination(dest, page2page, toDocument);
                    toCopyAnnot = copiedDest != null;
                } else {
                    // Link annotation may have associated action. If it is GoTo type, we try to copy it's destination.
                    // GoToR and GoToE also contain destinations, but they point not to pages of the current document,
                    // so we just copy them as is. If it is action of any other type, it is also just copied as is.
                    PdfDictionary action = annot.getAction();
                    if (action != null) {
                        if (PdfName.GoTo.equals(action.get(PdfName.S))) {
                            copiedAction = action.copyTo(toDocument, Arrays.asList(PdfName.D), false);
                            PdfDestination goToDest = getCatalog().copyDestination(action.get(PdfName.D), page2page, toDocument);
                            if (goToDest != null) {
                                copiedAction.put(PdfName.D, goToDest.getPdfObject());
                            } else {
                                toCopyAnnot = false;
                            }
                        } else {
                            copiedAction = action.copyTo(toDocument, false);
                        }
                    }
                }

                if (toCopyAnnot) {
                    PdfLinkAnnotation newAnnot = (PdfLinkAnnotation) PdfAnnotation.makeAnnotation(annot.getPdfObject().copyTo(toDocument, excludedKeys, true));
                    if (copiedDest != null) {
                        newAnnot.setDestination(copiedDest);
                    }
                    if (copiedAction != null) {
                        newAnnot.setAction(copiedAction);
                    }
                    entry.getKey().addAnnotation(-1, newAnnot, false);
                }
            }
        }
        linkAnnotations.clear();
    }

    /**
     * This method copies all given outlines
     *
     * @param outlines   outlines to be copied
     * @param toDocument document where outlines should be copied
     */
    private void copyOutlines(Set<PdfOutline> outlines, PdfDocument toDocument, Map<PdfPage, PdfPage> page2page) {

        Set<PdfOutline> outlinesToCopy = new HashSet<>();
        outlinesToCopy.addAll(outlines);

        for (PdfOutline outline : outlines) {
            getAllOutlinesToCopy(outline, outlinesToCopy);
        }

        PdfOutline rootOutline = toDocument.getOutlines(false);
        if (rootOutline == null) {
            rootOutline = new PdfOutline(toDocument);
            rootOutline.setTitle("Outlines");
        }

        cloneOutlines(outlinesToCopy, rootOutline, getOutlines(false), page2page, toDocument);
    }

    /**
     * This method gets all outlines to be copied including parent outlines
     *
     * @param outline        current outline
     * @param outlinesToCopy a Set of outlines to be copied
     */
    private void getAllOutlinesToCopy(PdfOutline outline, Set<PdfOutline> outlinesToCopy) {
        PdfOutline parent = outline.getParent();
        //note there's no need to continue recursion if the current outline parent is root (first condition) or
        // if it is already in the Set of outlines to be copied (second condition)
        if (parent.getTitle().equals("Outlines") || outlinesToCopy.contains(parent)) {
            return;
        }
        outlinesToCopy.add(parent);
        getAllOutlinesToCopy(parent, outlinesToCopy);
    }

    /**
     * This method copies create new outlines in the Document to copy.
     *
     * @param outlinesToCopy - Set of outlines to be copied
     * @param newParent      - new parent outline
     * @param oldParent      - old parent outline
     */
    private void cloneOutlines(Set<PdfOutline> outlinesToCopy, PdfOutline newParent, PdfOutline oldParent, Map<PdfPage, PdfPage> page2page, PdfDocument toDocument) {
        if (null == oldParent) {
            return;
        }
        for (PdfOutline outline : oldParent.getAllChildren()) {
            if (outlinesToCopy.contains(outline)) {
                PdfObject destObjToCopy = outline.getDestination().getPdfObject();
                PdfDestination copiedDest = getCatalog().copyDestination(destObjToCopy, page2page, toDocument);
                PdfOutline child = newParent.addOutline(outline.getTitle());
                if (copiedDest != null) {
                    child.addDestination(copiedDest);
                }

                cloneOutlines(outlinesToCopy, child, outline, page2page, toDocument);
            }
        }
    }

    private void ensureTreeRootAddedToNames(PdfObject treeRoot, PdfName treeType) {
        PdfDictionary names = catalog.getPdfObject().getAsDictionary(PdfName.Names);
        if (names == null) {
            names = new PdfDictionary();
            catalog.getPdfObject().put(PdfName.Names, names);
            names.makeIndirect(this);
        }
        names.put(treeType, treeRoot);
    }

    private static boolean isXmpMetaHasProperty(XMPMeta xmpMeta, String schemaNS, String propName) throws XMPException {
        return xmpMeta.getProperty(schemaNS, propName) != null;
    }

    @SuppressWarnings("unused")
    private byte[] getSerializedBytes() {
        ByteArrayOutputStream bos = null;
        ObjectOutputStream oos = null;
        try {
            bos = new ByteArrayOutputStream();
            oos = new ObjectOutputStream(bos);
            oos.writeObject(this);
            oos.flush();
            return bos.toByteArray();
        } catch (Exception e) {
            Logger logger = LoggerFactory.getLogger(PdfDocument.class);
            logger.warn(LogMessageConstant.DOCUMENT_SERIALIZATION_EXCEPTION_RAISED, e);
            return null;
        } finally {
            if (oos != null) {
                try {
                    oos.close();
                } catch (IOException ignored) {
                }
            }
            if (bos != null) {
                try {
                    bos.close();
                } catch (IOException ignored) {
                }
            }
        }
    }

    private long getDocumentId() {
        return documentId;
    }

    private void writeObject(ObjectOutputStream out) throws IOException {
        if (tagStructureContext != null) {
            LoggerFactory.getLogger(getClass()).warn(LogMessageConstant.TAG_STRUCTURE_CONTEXT_WILL_BE_REINITIALIZED_ON_SERIALIZATION);
        }
        out.defaultWriteObject();
    }

    /**
     * A structure storing documentId, object number and generation number. This structure is using to calculate
     * an unique object key during the copy process.
     */
    static class IndirectRefDescription {
        private long docId;
        private int objNr;
        private int genNr;

        IndirectRefDescription(PdfIndirectReference reference) {
            this.docId = reference.getDocument().getDocumentId();
            this.objNr = reference.getObjNumber();
            this.genNr = reference.getGenNumber();
        }

        @Override
        public int hashCode() {
            int result = (int) docId;
            result *= 31;
            result += objNr;
            result *= 31;
            result += genNr;
            return result;
        }

        @Override
        public boolean equals(Object o) {
            if (this == o) return true;
            if (o == null || getClass() != o.getClass()) return false;

            IndirectRefDescription that = (IndirectRefDescription) o;

            return docId == that.docId && objNr == that.objNr && genNr == that.genNr;
        }
    }

    private void readObject(ObjectInputStream in) throws IOException, ClassNotFoundException {
        in.defaultReadObject();
        eventDispatcher = new EventDispatcher();
    }

    private String addModifiedPostfix(String producer) {
        Version version = Version.getInstance();
        if (producer == null || !version.getVersion().contains(version.getProduct())) {
            return version.getVersion();
        } else {
            int idx = producer.indexOf("; modified using");
            StringBuilder buf;
            if (idx == -1) {
                buf = new StringBuilder(producer);
            } else {
                buf = new StringBuilder(producer.substring(0, idx));
            }
            buf.append("; modified using ");
            buf.append(version.getVersion());
            return buf.toString();
        }
    }
}<|MERGE_RESOLUTION|>--- conflicted
+++ resolved
@@ -923,16 +923,7 @@
         if (structTreeRoot == null) {
             structTreeRoot = new PdfStructTreeRoot(this);
             catalog.getPdfObject().put(PdfName.StructTreeRoot, structTreeRoot.getPdfObject());
-<<<<<<< HEAD
             updateValueInMarkInfoDict(PdfName.Marked, PdfBoolean.TRUE);
-=======
-            PdfDictionary markInfo = new PdfDictionary();
-            markInfo.put(PdfName.Marked, PdfBoolean.TRUE);
-            if (userProperties) {
-                markInfo.put(PdfName.UserProperties, PdfBoolean.valueOf(true));
-            }
-            catalog.getPdfObject().put(PdfName.MarkInfo, markInfo);
->>>>>>> 92a5a0ca
 
             structParentIndex = 0;
         }
