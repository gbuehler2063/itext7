--- conflicted
+++ resolved
@@ -5,21 +5,14 @@
 import com.itextpdf.basics.font.FontConstants;
 import com.itextpdf.basics.font.TrueTypeFont;
 import com.itextpdf.basics.font.Type1Font;
-<<<<<<< HEAD
-import com.itextpdf.core.font.PdfTrueTypeFont;
-=======
-import com.itextpdf.basics.io.ByteArrayOutputStream;
-import com.itextpdf.canvas.color.Color;
 import com.itextpdf.canvas.font.PdfType3Font;
 import com.itextpdf.canvas.font.Type3Glyph;
->>>>>>> cabd7e34
+import com.itextpdf.core.font.PdfTrueTypeFont;
 import com.itextpdf.core.font.PdfType1Font;
 import com.itextpdf.core.pdf.*;
-import com.itextpdf.text.BaseColor;
 import com.itextpdf.text.Document;
 import com.itextpdf.text.DocumentException;
 import com.itextpdf.text.pdf.BaseFont;
-import com.itextpdf.text.pdf.GrayColor;
 import com.itextpdf.text.pdf.PdfContentByte;
 import org.junit.Assert;
 import org.junit.BeforeClass;
@@ -32,21 +25,18 @@
 
 public class PdfFontTest {
     static final public int PageCount = 1;
-    static final public String SourceFolder = "./src/test/resources/com/itextpdf/canvas/PdfFontTest/";
-    static final public String DestinationFolder = "./target/test/com/itextpdf/canvas/PdfFontTest/";
+    static final public String sourceFolder = "./src/test/resources/com/itextpdf/canvas/PdfFontTest/";
+    static final public String destinationFolder = "./target/test/com/itextpdf/canvas/PdfFontTest/";
 
     @BeforeClass
     static public void beforeClass() {
-        new File(DestinationFolder).mkdirs();
+        new File(destinationFolder).mkdirs();
     }
 
 
     @Test
     public void createDocumentWithType3Font() throws IOException, PdfException {
-
-
-        //String filename = SourceFolder+"type3Font.pdf";
-        String filename = DestinationFolder + "type3Font.pdf";
+        String filename = destinationFolder + "type3Font.pdf";
         String testString = "A A A A E E E";
 
         //writing type3 font characters
@@ -108,7 +98,7 @@
     @Test
     public void createDocumentWithHelvetica() throws IOException, PdfException {
         int pageCount = 1;
-        String filename = DestinationFolder + "DocumentWithHelvetica.pdf";
+        String filename = destinationFolder + "DocumentWithHelvetica.pdf";
 
         final String author = "Alexander Chingarev";
         final String creator = "iText 6";
@@ -142,7 +132,7 @@
     @Test
     public void createDocumentWithHelveticaOblique() throws IOException, PdfException {
         int pageCount = 1;
-        String filename = DestinationFolder + "DocumentWithHelveticaOblique.pdf";
+        String filename = destinationFolder + "DocumentWithHelveticaOblique.pdf";
 
         final String author = "Alexander Chingarev";
         final String creator = "iText 6";
@@ -176,7 +166,7 @@
     @Test
     public void createDocumentWithHelveticaBoldOblique() throws IOException, PdfException {
         int pageCount = 1;
-        String filename = DestinationFolder + "DocumentWithHelveticaBoldOblique.pdf";
+        String filename = destinationFolder + "DocumentWithHelveticaBoldOblique.pdf";
 
         final String author = "Alexander Chingarev";
         final String creator = "iText 6";
@@ -210,7 +200,7 @@
     @Test
     public void createDocumentWithCourierBold() throws IOException, PdfException {
         int pageCount = 1;
-        String filename = DestinationFolder + "DocumentWithCourierBold.pdf";
+        String filename = destinationFolder + "DocumentWithCourierBold.pdf";
 
         final String author = "Alexander Chingarev";
         final String creator = "iText 6";
@@ -243,21 +233,21 @@
 
     @Test
     public void createDocumentWithType1FontAfm() throws IOException, PdfException {
-        String filename = DestinationFolder + "DocumentWithCMR10Afm.pdf";
-
-        final String author = "Alexander Chingarev";
-        final String creator = "iText 6";
-        final String title = "Empty iText 6 Document";
-
-        FileOutputStream fos = new FileOutputStream(filename);
-        PdfWriter writer = new PdfWriter(fos);
-        writer.setCompressionLevel(PdfOutputStream.NO_COMPRESSION);
-        PdfDocument pdfDoc = new PdfDocument(writer);
-        pdfDoc.getInfo().setAuthor(author).
-                setCreator(creator).
-                setTitle(title);
-        byte[] pfb = Utilities.inputStreamToArray(new FileInputStream(SourceFolder + "cmr10.pfb"));
-        byte[] afm = Utilities.inputStreamToArray(new FileInputStream(SourceFolder + "cmr10.afm"));
+        String filename = destinationFolder + "DocumentWithCMR10Afm.pdf";
+
+        final String author = "Alexander Chingarev";
+        final String creator = "iText 6";
+        final String title = "Empty iText 6 Document";
+
+        FileOutputStream fos = new FileOutputStream(filename);
+        PdfWriter writer = new PdfWriter(fos);
+        writer.setCompressionLevel(PdfOutputStream.NO_COMPRESSION);
+        PdfDocument pdfDoc = new PdfDocument(writer);
+        pdfDoc.getInfo().setAuthor(author).
+                setCreator(creator).
+                setTitle(title);
+        byte[] pfb = Utilities.inputStreamToArray(new FileInputStream(sourceFolder + "cmr10.pfb"));
+        byte[] afm = Utilities.inputStreamToArray(new FileInputStream(sourceFolder + "cmr10.afm"));
         Type1Font type1Font = new Type1Font("CMR10.afm", "", afm, pfb);
         PdfType1Font pdfType1Font = new PdfType1Font(pdfDoc, type1Font, true);
         PdfPage page = pdfDoc.addNewPage();
@@ -278,21 +268,21 @@
 
     @Test
     public void createDocumentWithType1FontPfm() throws IOException, PdfException {
-        String filename = DestinationFolder + "DocumentWithCMR10Pfm.pdf";
-
-        final String author = "Alexander Chingarev";
-        final String creator = "iText 6";
-        final String title = "Empty iText 6 Document";
-
-        FileOutputStream fos = new FileOutputStream(filename);
-        PdfWriter writer = new PdfWriter(fos);
-        writer.setCompressionLevel(PdfOutputStream.NO_COMPRESSION);
-        PdfDocument pdfDoc = new PdfDocument(writer);
-        pdfDoc.getInfo().setAuthor(author).
-                setCreator(creator).
-                setTitle(title);
-        byte[] pfb = Utilities.inputStreamToArray(new FileInputStream(SourceFolder + "cmr10.pfb"));
-        byte[] afm = Utilities.inputStreamToArray(new FileInputStream(SourceFolder + "cmr10.pfm"));
+        String filename = destinationFolder + "DocumentWithCMR10Pfm.pdf";
+
+        final String author = "Alexander Chingarev";
+        final String creator = "iText 6";
+        final String title = "Empty iText 6 Document";
+
+        FileOutputStream fos = new FileOutputStream(filename);
+        PdfWriter writer = new PdfWriter(fos);
+        writer.setCompressionLevel(PdfOutputStream.NO_COMPRESSION);
+        PdfDocument pdfDoc = new PdfDocument(writer);
+        pdfDoc.getInfo().setAuthor(author).
+                setCreator(creator).
+                setTitle(title);
+        byte[] pfb = Utilities.inputStreamToArray(new FileInputStream(sourceFolder + "cmr10.pfb"));
+        byte[] afm = Utilities.inputStreamToArray(new FileInputStream(sourceFolder + "cmr10.pfm"));
         Type1Font type1Font = new Type1Font("CMR10.pfm", "", afm, pfb);
         PdfType1Font pdfType1Font = new PdfType1Font(pdfDoc, type1Font, true);
         PdfPage page = pdfDoc.addNewPage();
@@ -313,7 +303,7 @@
 
     @Test
     public void createDocumentWithType1Font5Pfm() throws IOException, PdfException, DocumentException {
-        String filename = DestinationFolder + "DocumentWithCMR10_5Pfm.pdf";
+        String filename = destinationFolder + "DocumentWithCMR10_5Pfm.pdf";
 
         final String author = "Alexander Chingarev";
         final String creator = "iText 6";
@@ -332,8 +322,8 @@
         cb.saveState();
         cb.beginText();
         cb.moveText(36, 700);
-        byte[] pfb = Utilities.inputStreamToArray(new FileInputStream(SourceFolder + "cmr10.pfb"));
-        byte[] afm = Utilities.inputStreamToArray(new FileInputStream(SourceFolder + "cmr10.pfm"));
+        byte[] pfb = Utilities.inputStreamToArray(new FileInputStream(sourceFolder + "cmr10.pfb"));
+        byte[] afm = Utilities.inputStreamToArray(new FileInputStream(sourceFolder + "cmr10.pfm"));
         cb.setFontAndSize(BaseFont.createFont("CMR10.pfm", "", true, false, afm, pfb), 72);
         cb.showText("Hello world");
         cb.endText();
@@ -345,7 +335,7 @@
 
     @Test
     public void createDocumentWithType1Font5Afm() throws IOException, PdfException, DocumentException {
-        String filename = DestinationFolder + "DocumentWithCMR10_5Afm.pdf";
+        String filename = destinationFolder + "DocumentWithCMR10_5Afm.pdf";
 
         final String author = "Alexander Chingarev";
         final String creator = "iText 6";
@@ -364,8 +354,8 @@
         cb.saveState();
         cb.beginText();
         cb.moveText(36, 700);
-        byte[] pfb = Utilities.inputStreamToArray(new FileInputStream(SourceFolder + "cmr10.pfb"));
-        byte[] afm = Utilities.inputStreamToArray(new FileInputStream(SourceFolder + "cmr10.afm"));
+        byte[] pfb = Utilities.inputStreamToArray(new FileInputStream(sourceFolder + "cmr10.pfb"));
+        byte[] afm = Utilities.inputStreamToArray(new FileInputStream(sourceFolder + "cmr10.afm"));
         cb.setFontAndSize(BaseFont.createFont("CMR10.afm", "", true, false, afm, pfb), 72);
         cb.showText("Hello world");
         cb.endText();
