--- conflicted
+++ resolved
@@ -10,35 +10,20 @@
 
   <artifactId>layout</artifactId>
 
-<<<<<<< HEAD
   <name>iText 7 - layout</name>
   <url>http://itextpdf.com/</url>
-=======
-    <dependencies>
-        <dependency>
-            <groupId>com.itextpdf</groupId>
-            <artifactId>hyph</artifactId>
-            <version>${project.version}</version>
-        </dependency>
-        <dependency>
-            <groupId>com.itextpdf</groupId>
-            <artifactId>kernel</artifactId>
-            <version>${project.version}</version>
-        </dependency>
-        <dependency>
-            <groupId>com.itextpdf</groupId>
-            <artifactId>pdftest</artifactId>
-            <version>${project.version}</version>
-            <scope>test</scope>
-        </dependency>
-    </dependencies>
->>>>>>> a6405dd9
 
   <dependencies>
     <dependency>
       <groupId>com.itextpdf</groupId>
       <artifactId>kernel</artifactId>
       <version>${project.version}</version>
+    </dependency>
+    <dependency>
+      <groupId>com.itextpdf</groupId>
+      <artifactId>hyph</artifactId>
+      <version>${project.version}</version>
+      <scope>test</scope>
     </dependency>
     <dependency>
       <groupId>com.itextpdf</groupId>
