--- conflicted
+++ resolved
@@ -127,75 +127,41 @@
     }
 
     @Override
-<<<<<<< HEAD
-    public <T1> T1 getProperty(Property property) {
-=======
-    public <T> T getProperty(int property) {
->>>>>>> 1965698d
+    public <T1> T1 getProperty(int property) {
         return getOwnProperty(property);
     }
 
     @Override
-<<<<<<< HEAD
-    public <T1> T1 getOwnProperty(Property property) {
+    public <T1> T1 getOwnProperty(int property) {
         return (T1) properties.get(property);
     }
 
     @Override
-    public <T1> T1 getDefaultProperty(Property property) {
-=======
-    public <T> T getOwnProperty(int property) {
-        return (T) properties.get(property);
-    }
-
-    @Override
-    public <T> T getDefaultProperty(int property) {
->>>>>>> 1965698d
+    public <T1> T1 getDefaultProperty(int property) {
         try {
             switch (property) {
                 case Property.FONT:
                     if (defaultFont == null) {
                         defaultFont = PdfFontFactory.createFont();
                     }
-<<<<<<< HEAD
                     return (T1) defaultFont;
-                case SPLIT_CHARACTERS:
+                case Property.SPLIT_CHARACTERS:
                     if (defaultSplitCharacters == null) {
                         defaultSplitCharacters = new DefaultSplitCharacters();
                     }
                     return (T1) defaultSplitCharacters;
-                case FONT_SIZE:
+                case Property.FONT_SIZE:
                     return (T1) Integer.valueOf(12);
-                case TEXT_RENDERING_MODE:
+                case Property.TEXT_RENDERING_MODE:
                     return (T1) Integer.valueOf(PdfCanvasConstants.TextRenderingMode.FILL);
-                case TEXT_RISE:
+                case Property.TEXT_RISE:
                     return (T1) Float.valueOf(0);
-                case SPACING_RATIO:
+                case Property.SPACING_RATIO:
                     return (T1) Float.valueOf(0.75f);
-                case FONT_KERNING:
+                case Property.FONT_KERNING:
                     return (T1) FontKerning.NO;
-                case BASE_DIRECTION:
+                case Property.BASE_DIRECTION:
                     return (T1) BaseDirection.NO_BIDI;
-=======
-                    return (T) defaultFont;
-                case Property.SPLIT_CHARACTERS:
-                    if (defaultSplitCharacters == null) {
-                        defaultSplitCharacters = new DefaultSplitCharacters();
-                    }
-                    return (T) defaultSplitCharacters;
-                case Property.FONT_SIZE:
-                    return (T) Integer.valueOf(12);
-                case Property.TEXT_RENDERING_MODE:
-                    return (T) Integer.valueOf(PdfCanvasConstants.TextRenderingMode.FILL);
-                case Property.TEXT_RISE:
-                    return (T) Float.valueOf(0);
-                case Property.SPACING_RATIO:
-                    return (T) Float.valueOf(0.75f);
-                case Property.FONT_KERNING:
-                    return (T) FontKerning.NO;
-                case Property.BASE_DIRECTION:
-                    return (T) BaseDirection.NO_BIDI;
->>>>>>> 1965698d
                 default:
                     return null;
             }
@@ -210,11 +176,7 @@
     }
 
     @Override
-<<<<<<< HEAD
-    public void setProperty(Property property, Object value) {
-=======
-    public Type setProperty(int property, Object value) {
->>>>>>> 1965698d
+    public void setProperty(int property, Object value) {
         properties.put(property, value);
     }
 
