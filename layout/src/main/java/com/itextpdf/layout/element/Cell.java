--- conflicted
+++ resolved
@@ -199,27 +199,15 @@
     }
 
     @Override
-<<<<<<< HEAD
-    public <T1> T1 getDefaultProperty(Property property) {
-        switch (property) {
-            case BORDER:
-                return (T1) DEFAULT_BORDER;
-            case PADDING_BOTTOM:
-            case PADDING_LEFT:
-            case PADDING_RIGHT:
-            case PADDING_TOP:
-                return (T1) Float.valueOf(2);
-=======
-    public <T> T getDefaultProperty(int property) {
+    public <T1> T1 getDefaultProperty(int property) {
         switch (property) {
             case Property.BORDER:
-                return (T) DEFAULT_BORDER;
+                return (T1) DEFAULT_BORDER;
             case Property.PADDING_BOTTOM:
             case Property.PADDING_LEFT:
             case Property.PADDING_RIGHT:
             case Property.PADDING_TOP:
-                return (T) Float.valueOf(2);
->>>>>>> 1965698d
+                return (T1) Float.valueOf(2);
             default:
                 return super.getDefaultProperty(property);
         }
