--- conflicted
+++ resolved
@@ -289,17 +289,10 @@
     }
 
     @Override
-<<<<<<< HEAD
-    public <T1> T1 getDefaultProperty(Property property) {
-        switch (property) {
-            case KEEP_TOGETHER:
-                return (T1) Boolean.valueOf(false);
-=======
-    public <T> T getDefaultProperty(int property) {
+    public <T1> T1 getDefaultProperty(int property) {
         switch (property) {
             case Property.KEEP_TOGETHER:
-                return (T) Boolean.valueOf(false);
->>>>>>> 1965698d
+                return (T1) Boolean.valueOf(false);
             default:
                 return super.getDefaultProperty(property);
         }
