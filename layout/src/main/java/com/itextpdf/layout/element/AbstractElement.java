/*
    $Id$

    This file is part of the iText (R) project.
    Copyright (c) 1998-2016 iText Group NV
    Authors: Bruno Lowagie, Paulo Soares, et al.

    This program is free software; you can redistribute it and/or modify
    it under the terms of the GNU Affero General Public License version 3
    as published by the Free Software Foundation with the addition of the
    following permission added to Section 15 as permitted in Section 7(a):
    FOR ANY PART OF THE COVERED WORK IN WHICH THE COPYRIGHT IS OWNED BY
    ITEXT GROUP. ITEXT GROUP DISCLAIMS THE WARRANTY OF NON INFRINGEMENT
    OF THIRD PARTY RIGHTS

    This program is distributed in the hope that it will be useful, but
    WITHOUT ANY WARRANTY; without even the implied warranty of MERCHANTABILITY
    or FITNESS FOR A PARTICULAR PURPOSE.
    See the GNU Affero General Public License for more details.
    You should have received a copy of the GNU Affero General Public License
    along with this program; if not, see http://www.gnu.org/licenses or write to
    the Free Software Foundation, Inc., 51 Franklin Street, Fifth Floor,
    Boston, MA, 02110-1301 USA, or download the license from the following URL:
    http://itextpdf.com/terms-of-use/

    The interactive user interfaces in modified source and object code versions
    of this program must display Appropriate Legal Notices, as required under
    Section 5 of the GNU Affero General Public License.

    In accordance with Section 7(b) of the GNU Affero General Public License,
    a covered work must retain the producer line in every PDF that is created
    or manipulated using iText.

    You can be released from the requirements of the license by purchasing
    a commercial license. Buying such a license is mandatory as soon as you
    develop commercial activities involving the iText software without
    disclosing the source code of your own applications.
    These activities include: offering paid services to customers as an ASP,
    serving PDFs on the fly in a web application, shipping iText with a closed
    source product.

    For more information, please contact iText Software Corp. at this
    address: sales@itextpdf.com
 */
package com.itextpdf.layout.element;

import com.itextpdf.kernel.pdf.PdfName;
import com.itextpdf.kernel.pdf.action.PdfAction;
import com.itextpdf.kernel.pdf.tagutils.IAccessibleElement;
import com.itextpdf.layout.ElementPropertyContainer;
import com.itextpdf.layout.Style;
import com.itextpdf.layout.renderer.IRenderer;

import java.util.ArrayList;
import java.util.LinkedHashSet;
import java.util.List;
import java.util.Set;

/**
 * Defines the most common properties that most {@link IElement} implementations
 * share.
 * 
 * @param <T> the type of the implementation
 */
public abstract class AbstractElement<T extends IElement> extends ElementPropertyContainer<T> implements IElement {

    protected IRenderer nextRenderer;
    protected List<IElement> childElements = new ArrayList<>();
    protected Set<Style> styles;

    @Override
    public IRenderer getRenderer() {
        if (nextRenderer != null) {
            IRenderer renderer = nextRenderer;
            nextRenderer = nextRenderer.getNextRenderer();
            return renderer;
        }
        return makeNewRenderer();
    }

    @Override
    public void setNextRenderer(IRenderer renderer) {
        this.nextRenderer = renderer;
    }

    @Override
    public IRenderer createRendererSubTree() {
        IRenderer rendererRoot = getRenderer();
        for (IElement child : childElements) {
            rendererRoot.addChild(child.createRendererSubTree());
        }
        return rendererRoot;
    }

    @Override
    public boolean hasProperty(int property) {
        boolean hasProperty = super.hasProperty(property);
        if (styles != null && styles.size() > 0 && !hasProperty) {
            for (Style style : styles) {
                if (style.hasProperty(property)) {
                    hasProperty = true;
                    break;
                }
            }
        }
        return hasProperty;
    }

    @Override
<<<<<<< HEAD
    public <T1> T1 getProperty(Property property) {
=======
    public <T> T getProperty(int property) {
>>>>>>> 1965698d
        Object result = super.getProperty(property);
        if (styles != null && styles.size() > 0 && result == null && !super.hasProperty(property)) {
            for (Style style : styles) {
                result = style.getProperty(property);
                if (result != null || super.hasProperty(property)) {
                    break;
                }
            }
        }
        return (T1) result;
    }

    /**
     * Add a new style to this element. A style can be used as an effective way
     * to define multiple equal properties to several elements.
     * @param style the style to be added
     * @return this element
     */
    public T addStyle(Style style) {
        if (styles == null) {
            styles = new LinkedHashSet<>();
        }
        styles.add(style);
        return (T)this;
    }

    protected abstract IRenderer makeNewRenderer();

    /**
     * Marks all child elements as artifacts recursively.
     */
    protected void propagateArtifactRoleToChildElements() {
        for (IElement child : childElements) {
            if (child instanceof IAccessibleElement) {
                ((IAccessibleElement) child).setRole(PdfName.Artifact);
            }
        }
    }

    public boolean isEmpty() {
        return 0 == childElements.size();
    }

    public T setAction(PdfAction action) {
        setProperty(Property.ACTION, action);
        return (T) this;
    }

    public T setPageNumber(int pageNumber) {
        setProperty(Property.PAGE_NUMBER, pageNumber);
        return (T) this;
    }
}<|MERGE_RESOLUTION|>--- conflicted
+++ resolved
@@ -49,6 +49,7 @@
 import com.itextpdf.kernel.pdf.tagutils.IAccessibleElement;
 import com.itextpdf.layout.ElementPropertyContainer;
 import com.itextpdf.layout.Style;
+import com.itextpdf.layout.property.Property;
 import com.itextpdf.layout.renderer.IRenderer;
 
 import java.util.ArrayList;
@@ -107,11 +108,7 @@
     }
 
     @Override
-<<<<<<< HEAD
-    public <T1> T1 getProperty(Property property) {
-=======
-    public <T> T getProperty(int property) {
->>>>>>> 1965698d
+    public <T1> T1 getProperty(int property) {
         Object result = super.getProperty(property);
         if (styles != null && styles.size() > 0 && result == null && !super.hasProperty(property)) {
             for (Style style : styles) {
