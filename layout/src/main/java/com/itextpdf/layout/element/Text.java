--- conflicted
+++ resolved
@@ -73,19 +73,11 @@
     }
 
     @Override
-<<<<<<< HEAD
-    public <T1> T1 getDefaultProperty(Property property) {
-        switch (property) {
-            case HORIZONTAL_SCALING:
-            case VERTICAL_SCALING:
-                return (T1) new Float(1);
-=======
-    public <T> T getDefaultProperty(int property) {
+    public <T1> T1 getDefaultProperty(int property) {
         switch (property) {
             case Property.HORIZONTAL_SCALING:
             case Property.VERTICAL_SCALING:
-                return (T) new Float(1);
->>>>>>> 1965698d
+                return (T1) new Float(1);
             default:
                 return super.getDefaultProperty(property);
         }
