/*

    This file is part of the iText (R) project.
    Copyright (c) 1998-2017 iText Group NV
    Authors: Bruno Lowagie, Paulo Soares, et al.

    This program is free software; you can redistribute it and/or modify
    it under the terms of the GNU Affero General Public License version 3
    as published by the Free Software Foundation with the addition of the
    following permission added to Section 15 as permitted in Section 7(a):
    FOR ANY PART OF THE COVERED WORK IN WHICH THE COPYRIGHT IS OWNED BY
    ITEXT GROUP. ITEXT GROUP DISCLAIMS THE WARRANTY OF NON INFRINGEMENT
    OF THIRD PARTY RIGHTS

    This program is distributed in the hope that it will be useful, but
    WITHOUT ANY WARRANTY; without even the implied warranty of MERCHANTABILITY
    or FITNESS FOR A PARTICULAR PURPOSE.
    See the GNU Affero General Public License for more details.
    You should have received a copy of the GNU Affero General Public License
    along with this program; if not, see http://www.gnu.org/licenses or write to
    the Free Software Foundation, Inc., 51 Franklin Street, Fifth Floor,
    Boston, MA, 02110-1301 USA, or download the license from the following URL:
    http://itextpdf.com/terms-of-use/

    The interactive user interfaces in modified source and object code versions
    of this program must display Appropriate Legal Notices, as required under
    Section 5 of the GNU Affero General Public License.

    In accordance with Section 7(b) of the GNU Affero General Public License,
    a covered work must retain the producer line in every PDF that is created
    or manipulated using iText.

    You can be released from the requirements of the license by purchasing
    a commercial license. Buying such a license is mandatory as soon as you
    develop commercial activities involving the iText software without
    disclosing the source code of your own applications.
    These activities include: offering paid services to customers as an ASP,
    serving PDFs on the fly in a web application, shipping iText with a closed
    source product.

    For more information, please contact iText Software Corp. at this
    address: sales@itextpdf.com
 */
package com.itextpdf.layout.renderer;

import com.itextpdf.io.LogMessageConstant;
import com.itextpdf.kernel.geom.Rectangle;
import com.itextpdf.layout.border.Border;
import com.itextpdf.layout.element.Paragraph;
import com.itextpdf.layout.layout.*;
import com.itextpdf.layout.margincollapse.MarginsCollapseHandler;
import com.itextpdf.layout.minmaxwidth.MinMaxWidth;
import com.itextpdf.layout.property.FloatPropertyValue;
import com.itextpdf.layout.property.Leading;
import com.itextpdf.layout.property.Property;
import com.itextpdf.layout.property.TextAlignment;
import org.slf4j.Logger;
import org.slf4j.LoggerFactory;

import com.itextpdf.io.util.MessageFormatUtil;
import java.util.ArrayList;
import java.util.Collections;
import java.util.HashMap;
import java.util.List;

/**
 * This class represents the {@link IRenderer renderer} object for a {@link Paragraph}
 * object. It will draw the glyphs of the textual content on the {@link DrawContext}.
 */
public class ParagraphRenderer extends BlockRenderer {

    protected float previousDescent = 0;
    protected List<LineRenderer> lines = null;

    /**
     * Creates a ParagraphRenderer from its corresponding layout object.
     *
     * @param modelElement the {@link com.itextpdf.layout.element.Paragraph} which this object should manage
     */
    public ParagraphRenderer(Paragraph modelElement) {
        super(modelElement);
    }

    /**
     * {@inheritDoc}
     */
    @Override
    public LayoutResult layout(LayoutContext layoutContext) {
        overrideHeightProperties();
        boolean wasHeightClipped = false;
        boolean wasParentsHeightClipped = layoutContext.isClippedHeight();
        int pageNumber = layoutContext.getArea().getPageNumber();
        boolean anythingPlaced = false;
        boolean firstLineInBox = true;
        LineRenderer currentRenderer = (LineRenderer) new LineRenderer().setParent(this);
        Rectangle parentBBox = layoutContext.getArea().getBBox().clone();

        MarginsCollapseHandler marginsCollapseHandler = null;
        boolean marginsCollapsingEnabled = Boolean.TRUE.equals(getPropertyAsBoolean(Property.COLLAPSING_MARGINS));
        if (marginsCollapsingEnabled) {
            marginsCollapseHandler = new MarginsCollapseHandler(this, layoutContext.getMarginsCollapseInfo());
        }

        boolean notAllKidsAreFloats = false;
        List<Rectangle> floatRendererAreas = layoutContext.getFloatRendererAreas();
        FloatPropertyValue floatPropertyValue = this.<FloatPropertyValue>getProperty(Property.FLOAT);
        float clearHeightCorrection = FloatingHelper.calculateClearHeightCorrection(this, floatRendererAreas, parentBBox);
        FloatingHelper.applyClearance(parentBBox, marginsCollapseHandler, clearHeightCorrection, FloatingHelper.isRendererFloating(this));
        Float blockWidth = retrieveWidth(parentBBox.getWidth());
        if (FloatingHelper.isRendererFloating(this, floatPropertyValue)) {
            blockWidth = FloatingHelper.adjustFloatedBlockLayoutBox(this, parentBBox, blockWidth, floatRendererAreas, floatPropertyValue);
            floatRendererAreas = new ArrayList<>();
        }

        if (0 == childRenderers.size()) {
            anythingPlaced = true;
            currentRenderer = null;
        }

        boolean isPositioned = isPositioned();
        Float rotation = this.getPropertyAsFloat(Property.ROTATION_ANGLE);

        OverflowPropertyValue overflowX = this.<OverflowPropertyValue>getProperty(Property.OVERFLOW_X);

        Float blockMaxHeight = retrieveMaxHeight();
        OverflowPropertyValue overflowY = (null == blockMaxHeight || blockMaxHeight > parentBBox.getHeight()) && !wasParentsHeightClipped ? null : this.<OverflowPropertyValue>getProperty(Property.OVERFLOW_Y);

        if (rotation != null || isFixedLayout()) {
            parentBBox.moveDown(AbstractRenderer.INF - parentBBox.getHeight()).setHeight(AbstractRenderer.INF);
        }
        if (rotation != null && !FloatingHelper.isRendererFloating(this)) {
            blockWidth = RotationUtils.retrieveRotatedLayoutWidth(parentBBox.getWidth(), this);
        }

        if (marginsCollapsingEnabled) {
            marginsCollapseHandler.startMarginsCollapse(parentBBox);
        }
        Border[] borders = getBorders();
        float[] paddings = getPaddings();

        float additionalWidth = applyBordersPaddingsMargins(parentBBox, borders, paddings);
        applyWidth(parentBBox, blockWidth, overflowX);
        wasHeightClipped = applyHeight(parentBBox, blockMaxHeight, marginsCollapseHandler, false, wasParentsHeightClipped, overflowY);

        MinMaxWidth minMaxWidth = new MinMaxWidth(additionalWidth, layoutContext.getArea().getBBox().getWidth());
        AbstractWidthHandler widthHandler = new MaxMaxWidthHandler(minMaxWidth);

        List<Rectangle> areas;
        if (isPositioned) {
            areas = Collections.singletonList(parentBBox);
        } else {
            areas = initElementAreas(new LayoutArea(pageNumber, parentBBox));
        }

        occupiedArea = new LayoutArea(pageNumber, new Rectangle(parentBBox.getX(), parentBBox.getY() + parentBBox.getHeight(), parentBBox.getWidth(), 0));
        shrinkOccupiedAreaForAbsolutePosition();

        int currentAreaPos = 0;
        Rectangle layoutBox = areas.get(0).clone();
        lines = new ArrayList<>();
        for (IRenderer child : childRenderers) {
            notAllKidsAreFloats = notAllKidsAreFloats || !FloatingHelper.isRendererFloating(child);
            currentRenderer.addChild(child);
        }

        float lastYLine = layoutBox.getY() + layoutBox.getHeight();
        Leading leading = this.<Leading>getProperty(Property.LEADING);

        float lastLineBottomLeadingIndent = 0;

        if (marginsCollapsingEnabled && childRenderers.size() > 0) {
            // passing null is sufficient to notify that there is a kid, however we don't care about it and it's margins
            marginsCollapseHandler.startChildMarginsHandling(null, layoutBox);
        }
        while (currentRenderer != null) {
            currentRenderer.setProperty(Property.TAB_DEFAULT, this.getPropertyAsFloat(Property.TAB_DEFAULT));
            currentRenderer.setProperty(Property.TAB_STOPS, this.<Object>getProperty(Property.TAB_STOPS));

            float lineIndent = anythingPlaced ? 0 : (float) this.getPropertyAsFloat(Property.FIRST_LINE_INDENT);
            float childBBoxWidth = layoutBox.getWidth() - lineIndent;
            Rectangle childLayoutBox = new Rectangle(layoutBox.getX() + lineIndent, layoutBox.getY(), childBBoxWidth, layoutBox.getHeight());
<<<<<<< HEAD

            currentRenderer.setProperty(Property.OVERFLOW_X, overflowX);
            currentRenderer.setProperty(Property.OVERFLOW_Y, overflowY);
=======
>>>>>>> f430c0de
            LineLayoutResult result = ((LineRenderer) currentRenderer.setParent(this)).layout(new LayoutContext(
                    new LayoutArea(pageNumber, childLayoutBox), null, floatRendererAreas, wasHeightClipped || wasParentsHeightClipped));

            if (result.getStatus() == LayoutResult.NOTHING) {
                Float lineShiftUnderFloats = FloatingHelper.calculateLineShiftUnderFloats(floatRendererAreas, layoutBox);
                if (lineShiftUnderFloats != null) {
                    layoutBox.decreaseHeight((float)lineShiftUnderFloats);
                    firstLineInBox = true;
                    continue;
                }
            }

            float minChildWidth = 0;
            float maxChildWidth = 0;
            if (result instanceof MinMaxWidthLayoutResult) {
                minChildWidth = ((MinMaxWidthLayoutResult)result).getNotNullMinMaxWidth(childBBoxWidth).getMinWidth();
                maxChildWidth = ((MinMaxWidthLayoutResult)result).getNotNullMinMaxWidth(childBBoxWidth).getMaxWidth();
            }

            widthHandler.updateMinChildWidth(minChildWidth + lineIndent);
            widthHandler.updateMaxChildWidth(maxChildWidth + lineIndent);

            LineRenderer processedRenderer = null;
            if (result.getStatus() == LayoutResult.FULL) {
                processedRenderer = currentRenderer;
            } else if (result.getStatus() == LayoutResult.PARTIAL) {
                processedRenderer = (LineRenderer) result.getSplitRenderer();
            }

            TextAlignment textAlignment = (TextAlignment) this.<TextAlignment>getProperty(Property.TEXT_ALIGNMENT, TextAlignment.LEFT);
            if (result.getStatus() == LayoutResult.PARTIAL && textAlignment == TextAlignment.JUSTIFIED && !result.isSplitForcedByNewline() ||
                    textAlignment == TextAlignment.JUSTIFIED_ALL) {
                if (processedRenderer != null) {
                    processedRenderer.justify(layoutBox.getWidth() - lineIndent);
                }
            } else if (textAlignment != TextAlignment.LEFT && processedRenderer != null) {
                float deltaX = childBBoxWidth - processedRenderer.getOccupiedArea().getBBox().getWidth();
                switch (textAlignment) {
                    case RIGHT:
                        processedRenderer.move(deltaX, 0);
                        break;
                    case CENTER:
                        processedRenderer.move(deltaX / 2, 0);
                        break;
                }
            }

            boolean lineHasContent = processedRenderer != null && processedRenderer.getOccupiedArea().getBBox().getHeight() > 0; // could be false if e.g. line contains only floats
            boolean doesNotFit = processedRenderer == null;
            float deltaY = 0;
            if (!doesNotFit) {
                if (lineHasContent) {
                    float indentFromLastLine = previousDescent - lastLineBottomLeadingIndent - (leading != null ? processedRenderer.getTopLeadingIndent(leading) : 0) - processedRenderer.getMaxAscent();
                    // TODO this is a workaround. To be refactored
                    if (processedRenderer != null && processedRenderer.containsImage()) {
                        indentFromLastLine += previousDescent;
                    }
                    deltaY = lastYLine + indentFromLastLine - processedRenderer.getYLine();
                    lastLineBottomLeadingIndent = leading != null ? processedRenderer.getBottomLeadingIndent(leading) : 0;
                    // TODO this is a workaround. To be refactored
                    if (lastLineBottomLeadingIndent < 0 && processedRenderer.containsImage()) {
                        lastLineBottomLeadingIndent = 0;
                    }
                }

                // for the first and last line in a paragraph, leading is smaller
                if (firstLineInBox) {
                    deltaY = processedRenderer != null && leading != null ? -processedRenderer.getTopLeadingIndent(leading) : 0;
                }
                doesNotFit = leading != null && processedRenderer.getOccupiedArea().getBBox().getY() + deltaY < layoutBox.getY();
            }

            if (doesNotFit && (null == processedRenderer || null == overflowY || OverflowPropertyValue.FIT.equals(overflowY))) {
                if (currentAreaPos + 1 < areas.size()) {
                    layoutBox = areas.get(++currentAreaPos).clone();
                    lastYLine = layoutBox.getY() + layoutBox.getHeight();
                    firstLineInBox = true;
                } else {
                    boolean keepTogether = isKeepTogether();
                    if (keepTogether) {
                        return new MinMaxWidthLayoutResult(LayoutResult.NOTHING, null, null, this, null == result.getCauseOfNothing() ? this : result.getCauseOfNothing());
                    } else {
                        if (marginsCollapsingEnabled) {
                            if (anythingPlaced && notAllKidsAreFloats) {
                                marginsCollapseHandler.endChildMarginsHandling(layoutBox);
                            }
                            marginsCollapseHandler.endMarginsCollapse(layoutBox);
                        }
                        ParagraphRenderer[] split = split();
                        split[0].lines = lines;
                        for (LineRenderer line : lines) {
                            split[0].childRenderers.addAll(line.getChildRenderers());
                        }
                        if (processedRenderer != null) {
                            split[1].childRenderers.addAll(processedRenderer.getChildRenderers());
                        }
                        if (result.getOverflowRenderer() != null) {
                            split[1].childRenderers.addAll(result.getOverflowRenderer().getChildRenderers());
                        }

                        if (hasProperty(Property.MAX_HEIGHT)) {
                            split[1].updateMaxHeight(retrieveMaxHeight() - occupiedArea.getBBox().getHeight());
                        }
                        if (hasProperty(Property.MIN_HEIGHT)) {
                            split[1].updateMinHeight(retrieveMinHeight() - occupiedArea.getBBox().getHeight());
                        }
                        if (hasProperty(Property.HEIGHT)) {
                            split[1].updateHeight(retrieveHeight() - occupiedArea.getBBox().getHeight());
                        }
                        if (wasHeightClipped) {
                            split[0].getOccupiedArea().getBBox()
                                    .moveDown((float) blockMaxHeight - occupiedArea.getBBox().getHeight())
                                    .setHeight((float) blockMaxHeight);
                            Logger logger = LoggerFactory.getLogger(ParagraphRenderer.class);
                            logger.warn(LogMessageConstant.CLIP_ELEMENT);
                        }
                        correctPositionedLayout(layoutBox);
                        applyPaddings(occupiedArea.getBBox(), paddings, true);
                        applyBorderBox(occupiedArea.getBBox(), borders, true);
                        applyMargins(occupiedArea.getBBox(), true);

                        applyAbsolutePositionIfNeeded(layoutContext);

                        LayoutArea editedArea = FloatingHelper.adjustResultOccupiedAreaForFloatAndClear(this, layoutContext.getFloatRendererAreas(), layoutContext.getArea().getBBox(), clearHeightCorrection, marginsCollapsingEnabled);
                        if (wasHeightClipped) {
                            return new MinMaxWidthLayoutResult(LayoutResult.FULL, editedArea, split[0], null).setMinMaxWidth(minMaxWidth);
                        } else if (anythingPlaced) {
                            return new MinMaxWidthLayoutResult(LayoutResult.PARTIAL, editedArea, split[0], split[1]).setMinMaxWidth(minMaxWidth);
                        } else {
                            if (Boolean.TRUE.equals(getPropertyAsBoolean(Property.FORCED_PLACEMENT))) {
                                occupiedArea.setBBox(Rectangle.getCommonRectangle(occupiedArea.getBBox(), currentRenderer.getOccupiedArea().getBBox()));
                                if (occupiedArea.getBBox().getWidth() > layoutBox.getWidth() && !(null == overflowX || OverflowPropertyValue.FIT.equals(overflowX))) {
                                    occupiedArea.getBBox().setWidth(layoutBox.getWidth());
                                }
                                parent.setProperty(Property.FULL, true);
                                lines.add(currentRenderer);
                                // Force placement of children we have and do not force placement of the others
                                if (LayoutResult.PARTIAL == result.getStatus()) {
                                    IRenderer childNotRendered = result.getCauseOfNothing();
                                    int firstNotRendered = currentRenderer.childRenderers.indexOf(childNotRendered);
                                    currentRenderer.childRenderers.retainAll(currentRenderer.childRenderers.subList(0, firstNotRendered));
                                    split[1].childRenderers.removeAll(split[1].childRenderers.subList(0, firstNotRendered));
                                    return new MinMaxWidthLayoutResult(LayoutResult.PARTIAL, editedArea, this, split[1], null).setMinMaxWidth(minMaxWidth);
                                } else {
                                    return new MinMaxWidthLayoutResult(LayoutResult.FULL, editedArea, null, null, this).setMinMaxWidth(minMaxWidth);
                                }
                            } else {
                                return new MinMaxWidthLayoutResult(LayoutResult.NOTHING, null, null, this, null == result.getCauseOfNothing() ? this : result.getCauseOfNothing());
                            }
                        }
                    }
                }
            } else {
                if (leading != null) {
                    processedRenderer.applyLeading(deltaY);
                    if (lineHasContent) {
                        lastYLine = processedRenderer.getYLine();
                    }
                }
                if (lineHasContent) {
                    occupiedArea.setBBox(Rectangle.getCommonRectangle(occupiedArea.getBBox(), processedRenderer.getOccupiedArea().getBBox()));
                    if (occupiedArea.getBBox().getWidth() > layoutBox.getWidth() && !(null == overflowX || OverflowPropertyValue.FIT.equals(overflowX))) {
                        occupiedArea.getBBox().setWidth(layoutBox.getWidth());
                    }
                }
                firstLineInBox = false;

                layoutBox.setHeight(processedRenderer.getOccupiedArea().getBBox().getY() - layoutBox.getY());
                lines.add(processedRenderer);

                anythingPlaced = true;

                currentRenderer = (LineRenderer) result.getOverflowRenderer();
                previousDescent = processedRenderer.getMaxDescent();
            }
        }
        float moveDown = lastLineBottomLeadingIndent;
        if ((null == overflowY || OverflowPropertyValue.FIT.equals(overflowY)) && moveDown > occupiedArea.getBBox().getY() - layoutBox.getY()) {
            moveDown = occupiedArea.getBBox().getY() - layoutBox.getY();
        }
        occupiedArea.getBBox().moveDown(moveDown);
        occupiedArea.getBBox().setHeight(occupiedArea.getBBox().getHeight() + moveDown);

        float overflowPartHeight = getOverflowPartHeight(overflowY, layoutBox);

        if (marginsCollapsingEnabled) {
            if (childRenderers.size() > 0 && notAllKidsAreFloats) {
                marginsCollapseHandler.endChildMarginsHandling(layoutBox);
            }
            marginsCollapseHandler.endMarginsCollapse(layoutBox);
        }

        if (FloatingHelper.isRendererFloating(this, floatPropertyValue)) {
            FloatingHelper.includeChildFloatsInOccupiedArea(floatRendererAreas, this);
        }

        ParagraphRenderer overflowRenderer = null;
        Float blockMinHeight = retrieveMinHeight();
        if (null != blockMinHeight && blockMinHeight > occupiedArea.getBBox().getHeight()) {
            float blockBottom = occupiedArea.getBBox().getBottom() - ((float) blockMinHeight - occupiedArea.getBBox().getHeight());
            if (blockBottom >= layoutContext.getArea().getBBox().getBottom() || (null != overflowY && !OverflowPropertyValue.FIT.equals(overflowY))) {
                occupiedArea.getBBox().setY(blockBottom).setHeight((float) blockMinHeight);
            } else {
                occupiedArea.getBBox()
                        .increaseHeight(occupiedArea.getBBox().getBottom() - layoutContext.getArea().getBBox().getBottom())
                        .setY(layoutContext.getArea().getBBox().getBottom());
                overflowRenderer = createOverflowRenderer(parent);
                overflowRenderer.updateMinHeight((float) blockMinHeight - occupiedArea.getBBox().getHeight());
                if (hasProperty(Property.HEIGHT)) {
                    overflowRenderer.updateHeight(retrieveHeight() - occupiedArea.getBBox().getHeight());
                }
            }
            applyVerticalAlignment();
        }

        correctPositionedLayout(layoutBox);

        applyPaddings(occupiedArea.getBBox(), paddings, true);
        applyBorderBox(occupiedArea.getBBox(), borders, true);
        applyMargins(occupiedArea.getBBox(), true);

        applyAbsolutePositionIfNeeded(layoutContext);

        if (rotation != null) {
            applyRotationLayout(layoutContext.getArea().getBBox().clone());
            if (isNotFittingLayoutArea(layoutContext.getArea())) {
                if(isNotFittingWidth(layoutContext.getArea()) && !isNotFittingHeight(layoutContext.getArea())) {
                    LoggerFactory.getLogger(getClass()).warn(MessageFormatUtil.format(LogMessageConstant.ELEMENT_DOES_NOT_FIT_AREA, "It fits by height so it will be forced placed"));
                } else if (!Boolean.TRUE.equals(getPropertyAsBoolean(Property.FORCED_PLACEMENT))) {
                    return new MinMaxWidthLayoutResult(LayoutResult.NOTHING, null, null, this, this);
                }
            }
        }

        if (wasHeightClipped) {
            occupiedArea.getBBox().moveUp(overflowPartHeight).decreaseHeight(overflowPartHeight);
        }
        FloatingHelper.removeFloatsAboveRendererBottom(floatRendererAreas, this);
        LayoutArea editedArea = FloatingHelper.adjustResultOccupiedAreaForFloatAndClear(this, layoutContext.getFloatRendererAreas(), layoutContext.getArea().getBBox(), clearHeightCorrection, marginsCollapsingEnabled);


        if (null == overflowRenderer) {
            return new MinMaxWidthLayoutResult(LayoutResult.FULL, editedArea, null, null, null).setMinMaxWidth(minMaxWidth);
        } else {
            return new MinMaxWidthLayoutResult(LayoutResult.PARTIAL, editedArea, this, overflowRenderer, null).setMinMaxWidth(minMaxWidth);
        }
    }

    /**
     * {@inheritDoc}
     */
    @Override
    public IRenderer getNextRenderer() {
        return new ParagraphRenderer((Paragraph) modelElement);
    }

    /**
     * {@inheritDoc}
     */
    @Override
    public <T1> T1 getDefaultProperty(int property) {
        if ((property == Property.MARGIN_TOP || property == Property.MARGIN_BOTTOM) && parent instanceof CellRenderer) {
            return (T1) (Object) 0f;
        }
        return super.<T1>getDefaultProperty(property);
    }

    /**
     * {@inheritDoc}
     */
    @Override
    public String toString() {
        StringBuilder sb = new StringBuilder();
        if (lines != null && lines.size() > 0) {
            for (int i = 0; i < lines.size(); i++) {
                if (i > 0) {
                    sb.append("\n");
                }
                sb.append(lines.get(i).toString());
            }
        } else {
            for (IRenderer renderer : childRenderers) {
                sb.append(renderer.toString());
            }
        }
        return sb.toString();
    }

    /**
     * {@inheritDoc}
     */
    @Override
    public void drawChildren(DrawContext drawContext) {
        if (lines != null) {
            for (LineRenderer line : lines) {
                line.draw(drawContext);
            }
        }
    }

    /**
     * {@inheritDoc}
     */
    @Override
    public void move(float dxRight, float dyUp) {
        occupiedArea.getBBox().moveRight(dxRight);
        occupiedArea.getBBox().moveUp(dyUp);
        if (null != lines) {
            for (LineRenderer line : lines) {
                line.move(dxRight, dyUp);
            }
        }
    }

    /**
     * Gets the lines which are the result of the {@link #layout(LayoutContext)}.
     * @return paragraph lines, or <code>null</code> if layout hasn't been called yet
     */
    public List<LineRenderer> getLines() {
        return lines;
    }

    @Override
    protected Float getFirstYLineRecursively() {
        if (lines == null || lines.size() == 0) {
            return null;
        }
        return lines.get(0).getFirstYLineRecursively();
    }

    @Override
    protected Float getLastYLineRecursively() {
        if (lines == null || lines.size() == 0) {
            return null;
        }
        for (int i = lines.size() - 1; i >= 0; i--) {
            Float yLine = lines.get(i).getLastYLineRecursively();
            if (yLine != null) {
                return yLine;
            }
        }
        return null;
    }

    @Deprecated
    protected ParagraphRenderer createOverflowRenderer() {
        return (ParagraphRenderer) getNextRenderer();
    }

    @Deprecated
    protected ParagraphRenderer createSplitRenderer() {
        return (ParagraphRenderer) getNextRenderer();
    }

    protected ParagraphRenderer createOverflowRenderer(IRenderer parent) {
        ParagraphRenderer overflowRenderer = createOverflowRenderer();
        overflowRenderer.parent = parent;
        fixOverflowRenderer(overflowRenderer);
        return overflowRenderer;
    }

    protected ParagraphRenderer createSplitRenderer(IRenderer parent) {
        ParagraphRenderer splitRenderer = createSplitRenderer();
        splitRenderer.parent = parent;
        splitRenderer.properties = new HashMap<>(properties);
        return splitRenderer;
    }

    @Override
    protected MinMaxWidth getMinMaxWidth(float availableWidth) {
        MinMaxWidth minMaxWidth = new MinMaxWidth(0, availableWidth);
        Float rotation = this.getPropertyAsFloat(Property.ROTATION_ANGLE);
        if (!setMinMaxWidthBasedOnFixedWidth(minMaxWidth)) {
            boolean restoreRotation = hasOwnProperty(Property.ROTATION_ANGLE);
            setProperty(Property.ROTATION_ANGLE, null);
            MinMaxWidthLayoutResult result = (MinMaxWidthLayoutResult)layout(new LayoutContext(new LayoutArea(1, new Rectangle(availableWidth, AbstractRenderer.INF))));
            if (restoreRotation) {
                setProperty(Property.ROTATION_ANGLE, rotation);
            } else {
                deleteOwnProperty(Property.ROTATION_ANGLE);
            }
            minMaxWidth = result.getNotNullMinMaxWidth(availableWidth);
        } else {
            minMaxWidth.setAdditionalWidth(calculateAdditionalWidth(this));
        }

        return rotation != null ? RotationUtils.countRotationMinMaxWidth(minMaxWidth, this) : minMaxWidth;
    }

    protected ParagraphRenderer[] split() {
        ParagraphRenderer splitRenderer = createSplitRenderer(parent);
        splitRenderer.occupiedArea = occupiedArea;
        splitRenderer.isLastRendererForModelElement = false;

        ParagraphRenderer overflowRenderer = createOverflowRenderer(parent);

        return new ParagraphRenderer[]{splitRenderer, overflowRenderer};
    }

    private void fixOverflowRenderer(ParagraphRenderer overflowRenderer) {
        // Reset first line indent in case of overflow.
        float firstLineIndent = (float) overflowRenderer.getPropertyAsFloat(Property.FIRST_LINE_INDENT);
        if (firstLineIndent != 0) {
            overflowRenderer.setProperty(Property.FIRST_LINE_INDENT, 0);
        }
    }
}<|MERGE_RESOLUTION|>--- conflicted
+++ resolved
@@ -52,6 +52,7 @@
 import com.itextpdf.layout.minmaxwidth.MinMaxWidth;
 import com.itextpdf.layout.property.FloatPropertyValue;
 import com.itextpdf.layout.property.Leading;
+import com.itextpdf.layout.property.OverflowPropertyValue;
 import com.itextpdf.layout.property.Property;
 import com.itextpdf.layout.property.TextAlignment;
 import org.slf4j.Logger;
@@ -179,12 +180,8 @@
             float lineIndent = anythingPlaced ? 0 : (float) this.getPropertyAsFloat(Property.FIRST_LINE_INDENT);
             float childBBoxWidth = layoutBox.getWidth() - lineIndent;
             Rectangle childLayoutBox = new Rectangle(layoutBox.getX() + lineIndent, layoutBox.getY(), childBBoxWidth, layoutBox.getHeight());
-<<<<<<< HEAD
-
             currentRenderer.setProperty(Property.OVERFLOW_X, overflowX);
             currentRenderer.setProperty(Property.OVERFLOW_Y, overflowY);
-=======
->>>>>>> f430c0de
             LineLayoutResult result = ((LineRenderer) currentRenderer.setParent(this)).layout(new LayoutContext(
                     new LayoutArea(pageNumber, childLayoutBox), null, floatRendererAreas, wasHeightClipped || wasParentsHeightClipped));
 
