/*

    This file is part of the iText (R) project.
    Copyright (c) 1998-2016 iText Group NV
    Authors: Bruno Lowagie, Paulo Soares, et al.

    This program is free software; you can redistribute it and/or modify
    it under the terms of the GNU Affero General Public License version 3
    as published by the Free Software Foundation with the addition of the
    following permission added to Section 15 as permitted in Section 7(a):
    FOR ANY PART OF THE COVERED WORK IN WHICH THE COPYRIGHT IS OWNED BY
    ITEXT GROUP. ITEXT GROUP DISCLAIMS THE WARRANTY OF NON INFRINGEMENT
    OF THIRD PARTY RIGHTS

    This program is distributed in the hope that it will be useful, but
    WITHOUT ANY WARRANTY; without even the implied warranty of MERCHANTABILITY
    or FITNESS FOR A PARTICULAR PURPOSE.
    See the GNU Affero General Public License for more details.
    You should have received a copy of the GNU Affero General Public License
    along with this program; if not, see http://www.gnu.org/licenses or write to
    the Free Software Foundation, Inc., 51 Franklin Street, Fifth Floor,
    Boston, MA, 02110-1301 USA, or download the license from the following URL:
    http://itextpdf.com/terms-of-use/

    The interactive user interfaces in modified source and object code versions
    of this program must display Appropriate Legal Notices, as required under
    Section 5 of the GNU Affero General Public License.

    In accordance with Section 7(b) of the GNU Affero General Public License,
    a covered work must retain the producer line in every PDF that is created
    or manipulated using iText.

    You can be released from the requirements of the license by purchasing
    a commercial license. Buying such a license is mandatory as soon as you
    develop commercial activities involving the iText software without
    disclosing the source code of your own applications.
    These activities include: offering paid services to customers as an ASP,
    serving PDFs on the fly in a web application, shipping iText with a closed
    source product.

    For more information, please contact iText Software Corp. at this
    address: sales@itextpdf.com
 */
package com.itextpdf.layout.renderer;

import com.itextpdf.io.LogMessageConstant;
import com.itextpdf.kernel.geom.Rectangle;
import com.itextpdf.kernel.pdf.PdfDocument;
import com.itextpdf.kernel.pdf.PdfName;
import com.itextpdf.kernel.pdf.PdfVersion;
import com.itextpdf.kernel.pdf.canvas.CanvasArtifact;
import com.itextpdf.kernel.pdf.canvas.PdfCanvas;
import com.itextpdf.kernel.pdf.tagutils.IAccessibleElement;
import com.itextpdf.kernel.pdf.tagutils.TagStructureContext;
import com.itextpdf.kernel.pdf.tagutils.TagTreePointer;
import com.itextpdf.layout.border.Border;
import com.itextpdf.layout.element.Cell;
import com.itextpdf.layout.element.Table;
import com.itextpdf.layout.layout.LayoutArea;
import com.itextpdf.layout.layout.LayoutContext;
import com.itextpdf.layout.layout.LayoutResult;
import com.itextpdf.layout.margincollapse.MarginsCollapseHandler;
import com.itextpdf.layout.minmaxwidth.MinMaxWidth;
import com.itextpdf.layout.minmaxwidth.handler.AbstractWidthHandler;
import com.itextpdf.layout.minmaxwidth.handler.MaxMaxWidthHandler;
import com.itextpdf.layout.minmaxwidth.handler.SumSumWidthHandler;
import com.itextpdf.layout.property.Property;
import com.itextpdf.layout.property.UnitValue;
import com.itextpdf.layout.property.VerticalAlignment;
import org.slf4j.Logger;
import org.slf4j.LoggerFactory;

import java.util.ArrayDeque;
import java.util.ArrayList;
import java.util.Deque;
import java.util.HashMap;
import java.util.List;
import java.util.Map;

/**
 * This class represents the {@link IRenderer renderer} object for a {@link Table}
 * object. It will delegate its drawing operations on to the {@link CellRenderer}
 * instances associated with the {@link Cell table cells}.
 */
public class TableRenderer extends AbstractRenderer {

    protected List<CellRenderer[]> rows = new ArrayList<>();
    // Row range of the current renderer. For large tables it may contain only a few rows.
    protected Table.RowRange rowRange;
    protected TableRenderer headerRenderer;
    protected TableRenderer footerRenderer;
    /**
     * True for newly created renderer. For split renderers this is set to false. Used for tricky layout.
     */
    protected boolean isOriginalNonSplitRenderer = true;
    private ArrayList<ArrayList<Border>> horizontalBorders;
    private ArrayList<ArrayList<Border>> verticalBorders;
    private float[] columnWidths = null;
    private List<Float> heights = new ArrayList<>();

    private float[] countedMinColumnWidth;
    private float[] countedMaxColumnWidth;

    private TableRenderer() {
    }

    /**
     * Creates a TableRenderer from a {@link Table} which will partially render
     * the table.
     *
     * @param modelElement the table to be rendered by this renderer
     * @param rowRange     the table rows to be rendered
     */
    public TableRenderer(Table modelElement, Table.RowRange rowRange) {
        super(modelElement);
        setRowRange(rowRange);
    }

    /**
     * Creates a TableRenderer from a {@link Table}.
     *
     * @param modelElement the table to be rendered by this renderer
     */
    public TableRenderer(Table modelElement) {
        this(modelElement, new Table.RowRange(0, modelElement.getNumberOfRows() - 1));
    }

    /**
     * {@inheritDoc}
     */
    @Override
    public void addChild(IRenderer renderer) {
        if (renderer instanceof CellRenderer) {
            // In case rowspan or colspan save cell into bottom left corner.
            // In in this case it will be easier handle row heights in case rowspan.
            Cell cell = (Cell) renderer.getModelElement();
            rows.get(cell.getRow() - rowRange.getStartRow() + cell.getRowspan() - 1)[cell.getCol()] = (CellRenderer) renderer;
        } else {
            Logger logger = LoggerFactory.getLogger(TableRenderer.class);
            logger.error("Only CellRenderer could be added");
        }
    }

    @Override
    protected Rectangle applyBorderBox(Rectangle rect, Border[] borders, boolean reverse) {
        // Do nothing here. Applying border box for tables is indeed difficult operation and is done on #layout()
        return rect;
    }

    /**
     * {@inheritDoc}
     */
    @Override
    public LayoutResult layout(LayoutContext layoutContext) {
        overrideHeightProperties();
        Float blockMinHeight = retrieveMinHeight();
        Float blockMaxHeight = retrieveMaxHeight();

        boolean wasHeightClipped = false;
        LayoutArea area = layoutContext.getArea();
        Rectangle layoutBox = area.getBBox().clone();
        if (!((Table) modelElement).isComplete()) {
            setProperty(Property.MARGIN_BOTTOM, 0);
        }
        if (rowRange.getStartRow() != 0) {
            setProperty(Property.MARGIN_TOP, 0);
        }

        // we can invoke #layout() twice (processing KEEP_TOGETHER for instance)
        // so we need to clear the results of previous #layout() invocation
        heights.clear();
        childRenderers.clear();
        countedMinColumnWidth = null;
        countedMaxColumnWidth = null;

        // Cells' up moves occured while split processing
        // key is column number (there can be only one move during one split)
        // value is the previous row number of the cell
        Map<Integer, Integer> rowMoves = new HashMap<Integer, Integer>();

        MarginsCollapseHandler marginsCollapseHandler = null;
        boolean marginsCollapsingEnabled = Boolean.TRUE.equals(getPropertyAsBoolean(Property.COLLAPSING_MARGINS));
        if (marginsCollapsingEnabled) {
            marginsCollapseHandler = new MarginsCollapseHandler(this, layoutContext.getMarginsCollapseInfo());
            marginsCollapseHandler.startMarginsCollapse(layoutBox);
        }
        applyMargins(layoutBox, false);

        Border[] borders;
        int row, col;

        float[] collapsedTableBorderWidths = getCollapsedBorderWidths(rows, getBorders(), false);
        float topTableBorderWidth = collapsedTableBorderWidths[0];
        float rightTableBorderWidth = collapsedTableBorderWidths[1];
        float bottomTableBorderWidth = collapsedTableBorderWidths[2];
        float leftTableBorderWidth = collapsedTableBorderWidths[3];

        if (isPositioned()) {
            float x = (float) this.getPropertyAsFloat(Property.X);
            float relativeX = isFixedLayout() ? 0 : layoutBox.getX();
            layoutBox.setX(relativeX + x);
        }

        Table tableModel = (Table) getModelElement();

        Float tableWidth = retrieveWidth(layoutBox.getWidth());
<<<<<<< HEAD
        // Float blockHeight = retrieveHeight();
        Float blockMaxHeight = retrieveMaxHeight();
=======
        if (layoutBox.getWidth() > tableWidth) {
            layoutBox.setWidth((float) tableWidth);
        }

>>>>>>> 83b51e61
        if (null != blockMaxHeight && blockMaxHeight < layoutBox.getHeight()
                && !Boolean.TRUE.equals(getPropertyAsBoolean(Property.FORCED_PLACEMENT))) {
            layoutBox.moveUp(layoutBox.getHeight() - (float) blockMaxHeight).setHeight((float) blockMaxHeight);
            wasHeightClipped = true;
        }
        occupiedArea = new LayoutArea(area.getPageNumber(), new Rectangle(layoutBox.getX(), layoutBox.getY() + layoutBox.getHeight(), (float) tableWidth, 0));

        int numberOfColumns = ((Table) getModelElement()).getNumberOfColumns();
        horizontalBorders = new ArrayList<>();
        verticalBorders = new ArrayList<>();

<<<<<<< HEAD

        if (tableModel.getFooter() != null) {
            footerRenderer = initFooterOrHeaderRenderer(true);
=======
        Table footerElement = tableModel.getFooter();
        // footer can be skipped, but after the table content will be layouted
        boolean footerShouldBeApplied = !(tableModel.isComplete() && 0 != tableModel.getLastRowBottomBorder().size() && tableModel.isSkipLastFooter());
        if (footerElement != null && footerShouldBeApplied) {
            borders = getBorders();
            footerRenderer = initFooterOrHeaderRenderer(true, borders);
            bottomTableBorderWidth = 0;
>>>>>>> 83b51e61

            collapsedTableBorderWidths = getCollapsedBorderWidths(footerRenderer.rows, footerRenderer.getBorders(), false);
            float rightFooterBorderWidth = collapsedTableBorderWidths[1];
            float leftFooterBorderWidth = collapsedTableBorderWidths[3];

            leftTableBorderWidth = Math.max(leftTableBorderWidth, leftFooterBorderWidth);
            rightTableBorderWidth = Math.max(rightTableBorderWidth, rightFooterBorderWidth);

            // apply the difference to set footer and table left/right margins identical
            layoutBox.<Rectangle>applyMargins(0, Math.max(0, rightTableBorderWidth - rightFooterBorderWidth) / 2, 0, Math.max(0, leftTableBorderWidth - leftFooterBorderWidth) / 2, false);
            if (hasProperty(Property.WIDTH)) {
                footerRenderer.setProperty(Property.WIDTH, UnitValue.createPointValue(layoutBox.getWidth()));
            }

            LayoutResult result = footerRenderer.layout(new LayoutContext(new LayoutArea(area.getPageNumber(), layoutBox)));
            if (result.getStatus() != LayoutResult.FULL) {
                return new LayoutResult(LayoutResult.NOTHING, null, null, this, result.getCauseOfNothing());
            }
            float footerHeight = result.getOccupiedArea().getBBox().getHeight();
            footerRenderer.move(0, -(layoutBox.getHeight() - footerHeight));
            layoutBox.<Rectangle>applyMargins(0, Math.max(0, rightTableBorderWidth - rightFooterBorderWidth) / 2, 0, Math.max(0, leftTableBorderWidth - leftFooterBorderWidth) / 2, true);
            layoutBox.moveUp(footerHeight).decreaseHeight(footerHeight);

            if (!tableModel.isEmpty()) {
                float maxFooterTopBorderWidth = 0;
                ArrayList<Border> footerTopBorders = footerRenderer.horizontalBorders.get(0);
                for (Border border : footerTopBorders) {
                    if (null != border && border.getWidth() > maxFooterTopBorderWidth) {
                        maxFooterTopBorderWidth = border.getWidth();
                    }
                }
                footerRenderer.occupiedArea.getBBox().decreaseHeight(maxFooterTopBorderWidth);
                layoutBox.moveDown(maxFooterTopBorderWidth).increaseHeight(maxFooterTopBorderWidth);
            }
            // we will delete FORCED_PLACEMENT property after adding one row
            // but the footer should be forced placed once more (since we renderer footer twice)
            if (Boolean.TRUE.equals(getPropertyAsBoolean(Property.FORCED_PLACEMENT))) {
                footerRenderer.setProperty(Property.FORCED_PLACEMENT, true);
            }
        }

        boolean isFirstHeader = rowRange.getStartRow() == 0 && isOriginalNonSplitRenderer;
        boolean headerShouldBeApplied = !rows.isEmpty() && (!isOriginalNonSplitRenderer || isFirstHeader && !tableModel.isSkipFirstHeader());

<<<<<<< HEAD
        if (tableModel.getHeader() != null && headerShouldBeApplied) {
            headerRenderer = initFooterOrHeaderRenderer(false);
=======
        if (headerElement != null && headerShouldBeApplied) {
            borders = getBorders();
            headerRenderer = initFooterOrHeaderRenderer(false, borders);
            if (tableModel.isEmpty()) {
                bottomTableBorderWidth = 0;
            }
>>>>>>> 83b51e61

            collapsedTableBorderWidths = getCollapsedBorderWidths(headerRenderer.rows, headerRenderer.getBorders(), false);
            float rightHeaderBorderWidth = collapsedTableBorderWidths[1];
            float leftHeaderBorderWidth = collapsedTableBorderWidths[3];

            leftTableBorderWidth = Math.max(leftTableBorderWidth, leftHeaderBorderWidth);
            rightTableBorderWidth = Math.max(rightTableBorderWidth, rightHeaderBorderWidth);

            // apply the difference to set header and table left/right margins identical
            layoutBox.<Rectangle>applyMargins(0, Math.max(0, rightTableBorderWidth - rightHeaderBorderWidth) / 2, 0, Math.max(0, leftTableBorderWidth - leftHeaderBorderWidth) / 2, false);
            if (hasProperty(Property.WIDTH)) {
                headerRenderer.setProperty(Property.WIDTH, UnitValue.createPointValue(layoutBox.getWidth()));
            }
            LayoutResult result = headerRenderer.layout(new LayoutContext(new LayoutArea(area.getPageNumber(), layoutBox)));
            if (result.getStatus() != LayoutResult.FULL) {
                return new LayoutResult(LayoutResult.NOTHING, null, null, this, result.getCauseOfNothing());
            }
            float headerHeight = result.getOccupiedArea().getBBox().getHeight();
            layoutBox.decreaseHeight(headerHeight);
            layoutBox.<Rectangle>applyMargins(0, Math.max(0, rightTableBorderWidth - rightHeaderBorderWidth) / 2, 0, Math.max(0, leftTableBorderWidth - leftHeaderBorderWidth) / 2, true);
            occupiedArea.getBBox().moveDown(headerHeight).increaseHeight(headerHeight);

            float maxHeaderBottomBorderWidth = 0;
            ArrayList<Border> rowBorders = headerRenderer.horizontalBorders.get(headerRenderer.horizontalBorders.size() - 1);
            for (Border border : rowBorders) {
                if (null != border && maxHeaderBottomBorderWidth < border.getWidth()) {
                    maxHeaderBottomBorderWidth = border.getWidth();
                }
            }

            if (!tableModel.isEmpty()) {
                if (maxHeaderBottomBorderWidth < topTableBorderWidth) {
                    // fix
                    headerRenderer.heights.set(headerRenderer.heights.size() - 1,
                            headerRenderer.heights.get(headerRenderer.heights.size() - 1) + (topTableBorderWidth - maxHeaderBottomBorderWidth) / 2);
                    headerRenderer.occupiedArea.getBBox()
                            .moveDown(topTableBorderWidth - maxHeaderBottomBorderWidth)
                            .increaseHeight(topTableBorderWidth - maxHeaderBottomBorderWidth);
                    occupiedArea.getBBox()
                            .moveDown(topTableBorderWidth - maxHeaderBottomBorderWidth)
                            .increaseHeight(topTableBorderWidth - maxHeaderBottomBorderWidth);
                    layoutBox.decreaseHeight(topTableBorderWidth - maxHeaderBottomBorderWidth);
                } else {
                    topTableBorderWidth = maxHeaderBottomBorderWidth;
                }
                // correct in a view of table handling
                layoutBox.increaseHeight(topTableBorderWidth);
                occupiedArea.getBBox().moveUp(topTableBorderWidth).decreaseHeight(topTableBorderWidth);
            }
        }
        ArrayList<Border> lastFlushedRowBottomBorder = tableModel.getLastRowBottomBorder();
        Border widestLustFlushedBorder = null;
        for (Border border : lastFlushedRowBottomBorder) {
            if (null != border && (null == widestLustFlushedBorder || widestLustFlushedBorder.getWidth() < border.getWidth())) {
                widestLustFlushedBorder = border;
            }
        }
        borders = getBorders();
        // Collapse top border. Notice that top border wasn't collapsed with the table top border during #getCollapsedBorderWidths()
        if (0 == lastFlushedRowBottomBorder.size() || area.isEmptyArea()) { // the first row on the page
            if (null != borders[0] && topTableBorderWidth < borders[0].getWidth()) {
                topTableBorderWidth = borders[0].getWidth();
            }
        } else if (0 != lastFlushedRowBottomBorder.size() && 0 != rows.size()) {
            if (null != widestLustFlushedBorder && widestLustFlushedBorder.getWidth() > topTableBorderWidth) {
                topTableBorderWidth = widestLustFlushedBorder.getWidth();
            }
        }

        // Apply halves of the borders. The other halves are applied on a Cell level
        layoutBox.<Rectangle>applyMargins(0, rightTableBorderWidth / 2, 0, leftTableBorderWidth / 2, false);
        // Table should have a row and some child elements in order to be considered non empty
        if (!tableModel.isEmpty() && 0 != rows.size()) {
            layoutBox.decreaseHeight(topTableBorderWidth / 2);
            occupiedArea.getBBox().moveDown(topTableBorderWidth / 2).increaseHeight(topTableBorderWidth / 2);
        } else if (tableModel.isComplete() && 0 == lastFlushedRowBottomBorder.size()) { // process empty table
            layoutBox.decreaseHeight(topTableBorderWidth);
            occupiedArea.getBBox().moveDown(topTableBorderWidth).increaseHeight(topTableBorderWidth);
        }

        columnWidths = calculateScaledColumnWidths(tableModel, (float) tableWidth, leftTableBorderWidth, rightTableBorderWidth);

        LayoutResult[] splits = new LayoutResult[tableModel.getNumberOfColumns()];
        // This represents the target row index for the overflow renderer to be placed to.
        // Usually this is just the current row id of a cell, but it has valuable meaning when a cell has rowspan.
        int[] targetOverflowRowIndex = new int[tableModel.getNumberOfColumns()];

        // The first row on the page shouldn't collapse with the last on the previous one
        horizontalBorders.add(area.isEmptyArea() ? new ArrayList<Border>() : new ArrayList<Border>(lastFlushedRowBottomBorder));
        for (row = 0; row < rows.size(); row++) {
            // if forced placement was earlier set, this means the element did not fit into the area, and in this case
            // we only want to place the first row in a forced way, not the next ones, otherwise they will be invisible
            if (row == 1 && Boolean.TRUE.equals(this.<Boolean>getOwnProperty(Property.FORCED_PLACEMENT))) {
                deleteOwnProperty(Property.FORCED_PLACEMENT);
            }

            CellRenderer[] currentRow = rows.get(row);
            float rowHeight = 0;
            boolean split = false;
            // Indicates that all the cells fit (at least partially after splitting if not forbidden by keepTogether) in the current row.
            boolean hasContent = true;
            // Indicates that we have added a cell from the future, i.e. a cell which has a big rowspan and we shouldn't have
            // added it yet, because we add a cell with rowspan only during the processing of the very last row this cell occupied,
            // but now we have area break and we had to force that cell addition.
            boolean cellWithBigRowspanAdded = false;
            List<CellRenderer> currChildRenderers = new ArrayList<>();
            // Process in a queue, because we might need to add a cell from the future, i.e. having big rowspan in case of split.
            Deque<CellRendererInfo> cellProcessingQueue = new ArrayDeque<CellRendererInfo>();
            for (col = 0; col < currentRow.length; col++) {
                if (currentRow[col] != null) {
                    cellProcessingQueue.addLast(new CellRendererInfo(currentRow[col], col, row));
                }
            }
            // such situation can occur if (the table is complete and empty) or (there was a row where each cell is rowspanned)
            if (0 == cellProcessingQueue.size()) {
                // we shouldn't consider this row in borders building
                rows.remove(currentRow);
                row--;
                if (row + 1 == rows.size()) {
                    Logger logger = LoggerFactory.getLogger(TableRenderer.class);
                    logger.warn(LogMessageConstant.LAST_ROW_IS_NOT_COMPLETE);
                    // Correct occupied areas of all added cells
                    correctCellsOccupiedAreas(row, targetOverflowRowIndex);
                }
                continue;
            }
            // the element which was the first to cause Layout.Nothing
            IRenderer firstCauseOfNothing = null;

            // the width of the widest bottom border of the row
            bottomTableBorderWidth = 0;

            // build borders of current row cells and find the widest one
            for (CellRendererInfo currentCellInfo : cellProcessingQueue) {
                col = currentCellInfo.column;
                CellRenderer cell = currentCellInfo.cellRenderer;
                prepareBuildingBordersArrays(cell, borders, tableModel.getNumberOfColumns(), row, col);
                buildBordersArrays(cell, currentCellInfo.finishRowInd, col);
            }

            Border widestRowBottomBorder = null;
            if (row + 1 < horizontalBorders.size()) {
                for (Border border : horizontalBorders.get(row + 1)) {
                    if (null != border && (null == widestRowBottomBorder || border.getWidth() > widestRowBottomBorder.getWidth())) {
                        widestRowBottomBorder = border;
                    }
                }
            }

            // if cell is in the last row on the page, its borders shouldn't collapse with the next row borders
            boolean processAsLast = false;
            while (cellProcessingQueue.size() > 0) {
                CellRendererInfo currentCellInfo = cellProcessingQueue.pop();
                col = currentCellInfo.column;
                CellRenderer cell = currentCellInfo.cellRenderer;
                int colspan = (int) cell.getPropertyAsInteger(Property.COLSPAN);
                int rowspan = (int) cell.getPropertyAsInteger(Property.ROWSPAN);

                targetOverflowRowIndex[col] = currentCellInfo.finishRowInd;
                // This cell came from the future (split occurred and we need to place cell with big rowpsan into the current area)
                boolean currentCellHasBigRowspan = (row != currentCellInfo.finishRowInd);

                if (currentCellHasBigRowspan) {
                    prepareBuildingBordersArrays(cell, borders, tableModel.getNumberOfColumns(), row, col);
                    buildBordersArrays(cell, currentCellInfo.finishRowInd, col);
                }

                float cellWidth = 0, colOffset = 0;
                for (int k = col; k < col + colspan; k++) {
                    cellWidth += columnWidths[k];
                }
                for (int l = 0; l < col; l++) {
                    colOffset += columnWidths[l];
                }
                float rowspanOffset = 0;
                for (int m = row - 1; m > currentCellInfo.finishRowInd - rowspan && m >= 0; m--) {
                    rowspanOffset += (float) heights.get(m);
                }
                float cellLayoutBoxHeight = rowspanOffset + (!currentCellHasBigRowspan || hasContent ? layoutBox.getHeight() : 0);
                float cellLayoutBoxBottom = layoutBox.getY() + (!currentCellHasBigRowspan || hasContent ? 0 : layoutBox.getHeight());
                Rectangle cellLayoutBox = new Rectangle(layoutBox.getX() + colOffset, cellLayoutBoxBottom, cellWidth, cellLayoutBoxHeight);
                LayoutArea cellArea = new LayoutArea(layoutContext.getArea().getPageNumber(), cellLayoutBox);
                VerticalAlignment verticalAlignment = cell.<VerticalAlignment>getProperty(Property.VERTICAL_ALIGNMENT);
                cell.setProperty(Property.VERTICAL_ALIGNMENT, null);
                UnitValue cellWidthProperty = cell.<UnitValue>getProperty(Property.WIDTH);
                if (cellWidthProperty != null && cellWidthProperty.isPercentValue()) {
                    cell.setProperty(Property.WIDTH, UnitValue.createPointValue(cellWidth));
                }
                Border oldBottomBorder = cell.getBorders()[2];
                Border collapsedBottomBorder = getCollapsedBorder(oldBottomBorder, footerRenderer != null ? footerRenderer.horizontalBorders.get(0).get(col) : borders[2]);
                if (collapsedBottomBorder != null) {
                    float diff = Math.max(collapsedBottomBorder.getWidth(), null != widestRowBottomBorder ? widestRowBottomBorder.getWidth() : 0);
                    cellArea.getBBox().moveUp(diff / 2).decreaseHeight(diff / 2);
                    cell.setProperty(Property.BORDER_BOTTOM, collapsedBottomBorder);
                }
                LayoutResult cellResult = cell.setParent(this).layout(new LayoutContext(cellArea));
                // we need to disable collapsing with the next row
                if (!processAsLast && LayoutResult.NOTHING == cellResult.getStatus()) {
                    processAsLast = true;
                    // undo collapsing with the next row
                    widestRowBottomBorder = null;
                    for (int tempCol = 0; tempCol < currentRow.length; tempCol++) {
                        if (null != currentRow[tempCol]) {
                            currentRow[tempCol].deleteOwnProperty(Property.BORDER_BOTTOM);
                            oldBottomBorder = currentRow[tempCol].getBorders()[2];
                            int tempColspan = (int) currentRow[tempCol].getPropertyAsInteger(Property.COLSPAN);
                            for (int k = tempCol; k < tempCol + tempColspan; k++) {
                                horizontalBorders.get(row + 1).set(k, oldBottomBorder);
                            }
                            if (null != oldBottomBorder && (null == widestRowBottomBorder || widestRowBottomBorder.getWidth() > oldBottomBorder.getWidth())) {
                                widestRowBottomBorder = oldBottomBorder;
                            }
                        }
                    }
                    cellProcessingQueue.clear();
                    for (int addCol = 0; addCol < currentRow.length; addCol++) {
                        if (currentRow[addCol] != null) {
                            cellProcessingQueue.addLast(new CellRendererInfo(currentRow[addCol], addCol, row));
                        }
                    }
                    continue;
                }
                if (collapsedBottomBorder != null && null != cellResult.getOccupiedArea()) {
                    // apply the difference between collapsed table border and own cell border
                    cellResult.getOccupiedArea().getBBox()
                            .moveUp((collapsedBottomBorder.getWidth() - (oldBottomBorder == null ? 0 : oldBottomBorder.getWidth())) / 2)
                            .decreaseHeight((collapsedBottomBorder.getWidth() - (oldBottomBorder == null ? 0 : oldBottomBorder.getWidth())) / 2);
                    cell.setProperty(Property.BORDER_BOTTOM, oldBottomBorder);
                }
                cell.setProperty(Property.VERTICAL_ALIGNMENT, verticalAlignment);
                // width of BlockRenderer depends on child areas, while in cell case it is hardly define.
                if (cellResult.getStatus() != LayoutResult.NOTHING) {
                    cell.getOccupiedArea().getBBox().setWidth(cellWidth);
                } else if (null == firstCauseOfNothing) {
                    firstCauseOfNothing = cellResult.getCauseOfNothing();
                }

                if (currentCellHasBigRowspan) {
                    // cell from the future
                    if (cellResult.getStatus() != LayoutResult.FULL) {
                        splits[col] = cellResult;
                    }
                    if (cellResult.getStatus() == LayoutResult.PARTIAL) {
                        currentRow[col] = (CellRenderer) cellResult.getSplitRenderer();
                    } else {
                        rows.get(currentCellInfo.finishRowInd)[col] = null;
                        currentRow[col] = cell;
                        rowMoves.put(col, currentCellInfo.finishRowInd);
                    }
                } else {
                    if (cellResult.getStatus() != LayoutResult.FULL) {
                        // first time split occurs
                        if (!split) {
                            int addCol;
                            // This is a case when last footer should be skipped and we might face an end of the table.
                            // We check if we can fit all the rows right now and the split occurred only because we reserved
                            // space for footer before, and if yes we skip footer and write all the content right now.
                            if (!processAsLast && footerRenderer != null && tableModel.isSkipLastFooter() && tableModel.isComplete()) {
                                // TODO DEVSIX-1016
//                                LayoutArea potentialArea = new LayoutArea(area.getPageNumber(), layoutBox.clone());
//                                float footerHeight = footerRenderer.getOccupiedArea().getBBox().getHeight();
//                                potentialArea.getBBox().moveDown(footerHeight).increaseHeight(footerHeight);
//                                if (canFitRowsInGivenArea(potentialArea, row, columnWidths, heights)) {
//                                    layoutBox.increaseHeight(footerHeight).moveDown(footerHeight);
//                                    cellProcessingQueue.clear();
//                                    for (addCol = 0; addCol < currentRow.length; addCol++) {
//                                        if (currentRow[addCol] != null) {
//                                            cellProcessingQueue.addLast(new CellRendererInfo(currentRow[addCol], addCol, row));
//                                        }
//                                    }
//                                    deleteOwnProperty(Property.BORDER_BOTTOM);
//                                    bottomTableBorderWidth = null != getBorders()[2] ? getBorders()[2].getWidth() : 0;
//                                    footerRenderer = null;
//                                    continue;
//                                }
                            }

                            // Here we look for a cell with big rowspan (i.e. one which would not be normally processed in
                            // the scope of this row), and we add such cells to the queue, because we need to write them
                            // at least partially into the available area we have.
                            for (addCol = 0; addCol < currentRow.length; addCol++) {
                                if (currentRow[addCol] == null) {
                                    // Search for the next cell including rowspan.
                                    for (int addRow = row + 1; addRow < rows.size(); addRow++) {
                                        if (rows.get(addRow)[addCol] != null) {
                                            CellRenderer addRenderer = rows.get(addRow)[addCol];
                                            verticalAlignment = addRenderer.<VerticalAlignment>getProperty(Property.VERTICAL_ALIGNMENT);
                                            if (verticalAlignment != null && verticalAlignment.equals(VerticalAlignment.BOTTOM)) {
                                                if (row + addRenderer.getPropertyAsInteger(Property.ROWSPAN) - 1 < addRow) {
                                                    cellProcessingQueue.addLast(new CellRendererInfo(addRenderer, addCol, addRow));
                                                    cellWithBigRowspanAdded = true;
                                                } else {
                                                    horizontalBorders.get(row + 1).set(addCol, addRenderer.getBorders()[2]);
                                                    if (addCol == 0) {
                                                        for (int i = row; i >= 0; i--) {
                                                            if (!checkAndReplaceBorderInArray(verticalBorders, addCol, i, addRenderer.getBorders()[3], false)) {
                                                                break;
                                                            }
                                                        }
                                                    } else if (addCol == numberOfColumns - 1) {
                                                        for (int i = row; i >= 0; i--) {
                                                            if (!checkAndReplaceBorderInArray(verticalBorders, addCol + 1, i, addRenderer.getBorders()[1], true)) {
                                                                break;
                                                            }
                                                        }
                                                    }
                                                }
                                            } else if (row + addRenderer.getPropertyAsInteger(Property.ROWSPAN) - 1 >= addRow) {
                                                cellProcessingQueue.addLast(new CellRendererInfo(addRenderer, addCol, addRow));
                                                cellWithBigRowspanAdded = true;
                                            }
                                            break;
                                        }
                                    }
                                } else {
                                    // if cell in current row has big rowspan
                                    // we need to process it specially too,
                                    // because some problems (for instance, borders related) can occur
                                    if (cell.getModelElement().getRowspan() > 1) {
                                        cellWithBigRowspanAdded = true;
                                    }
                                }
                            }
                        }
                        split = true;
                        if (cellResult.getStatus() == LayoutResult.NOTHING) {
                            hasContent = false;
                        }
                        splits[col] = cellResult;
                    }
                }
                currChildRenderers.add(cell);
                if (cellResult.getStatus() != LayoutResult.NOTHING) {
                    rowHeight = Math.max(rowHeight, cell.getOccupiedArea().getBBox().getHeight() - rowspanOffset);
                }
            }

            // maybe the table was incomplete and we can process the footer
            if (null != footerRenderer && (0 != lastFlushedRowBottomBorder.size() || !tableModel.isComplete()) && !hasContent && 0 == childRenderers.size()) {
                layoutBox.increaseHeight(occupiedArea.getBBox().getHeight());
                occupiedArea.getBBox().moveUp(occupiedArea.getBBox().getHeight()).setHeight(0);
            }

            if (hasContent) {
                heights.add(rowHeight);
                occupiedArea.getBBox().moveDown(rowHeight);
                occupiedArea.getBBox().increaseHeight(rowHeight);
                layoutBox.decreaseHeight(rowHeight);
            }
            if (row == rows.size() - 1 && null != footerRenderer && tableModel.isComplete() && tableModel.isSkipLastFooter() && !split && !processAsLast) {
                footerRenderer = null;
                // delete #layout() related properties
                deleteOwnProperty(Property.BORDER_BOTTOM);
                if (tableModel.isEmpty()) {
                    this.deleteOwnProperty(Property.BORDER_TOP);
                }
                borders = getBorders();
                bottomTableBorderWidth = null == borders[2] ? 0 : borders[2].getWidth();
            }

            if (split || processAsLast || row == rows.size() - 1) {
                // Correct layout area of the last row rendered on the page
                if (heights.size() != 0) {
                    rowHeight = 0;
                    for (col = 0; col < currentRow.length; col++) {
                        if (hasContent || (cellWithBigRowspanAdded && null == rows.get(row - 1)[col])) {
                            if (null != currentRow[col]) {
                                cellProcessingQueue.addLast(new CellRendererInfo(currentRow[col], col, row));
                            }
                        } else if (null != rows.get(row - 1)[col]) {
                            cellProcessingQueue.addLast(new CellRendererInfo(rows.get(row - 1)[col], col, row - 1));
                        }
                    }
                    while (0 != cellProcessingQueue.size()) {
                        CellRendererInfo cellInfo = cellProcessingQueue.pop();
                        col = cellInfo.column;
                        int rowN = cellInfo.finishRowInd;
                        CellRenderer cell = cellInfo.cellRenderer;
                        float collapsedWithNextRowBorderWidth = null == cell.getBorders()[2] ? 0 : cell.getBorders()[2].getWidth();
                        cell.deleteOwnProperty(Property.BORDER_BOTTOM);
                        Border cellOwnBottomBorder = cell.getBorders()[2];
                        Border collapsedWithTableBorder = getCollapsedBorder(cellOwnBottomBorder,
                                footerRenderer != null ? footerRenderer.horizontalBorders.get(0).get(col) : borders[2]);
                        if (null != collapsedWithTableBorder && bottomTableBorderWidth < collapsedWithTableBorder.getWidth()) {
                            bottomTableBorderWidth = collapsedWithTableBorder.getWidth();
                        }
                        float collapsedBorderWidth = null == collapsedWithTableBorder ? 0 : collapsedWithTableBorder.getWidth();
                        if (collapsedWithNextRowBorderWidth != collapsedBorderWidth) {
                            cell.setBorders(collapsedWithTableBorder, 2);
                            for (int i = col; i < col + cell.getPropertyAsInteger(Property.COLSPAN); i++) {
                                horizontalBorders.get(rowN + 1).set(i, collapsedWithTableBorder);
                            }
                            // apply the difference between collapsed table border and own cell border
                            cell.occupiedArea.getBBox()
                                    .moveDown((collapsedBorderWidth - collapsedWithNextRowBorderWidth) / 2)
                                    .increaseHeight((collapsedBorderWidth - collapsedWithNextRowBorderWidth) / 2);
                        }
                        // fix row height
                        int cellRowStartIndex = cell.getModelElement().getRow();
                        float rowspanOffset = 0;
                        for (int l = cellRowStartIndex; l < heights.size() - 1; l++) {
                            rowspanOffset += heights.get(l);
                        }
                        if (cell.occupiedArea.getBBox().getHeight() > rowHeight + rowspanOffset) {
                            rowHeight = cell.occupiedArea.getBBox().getHeight() - rowspanOffset;
                        }
                    }
                    if (rowHeight != heights.get(heights.size() - 1)) {
                        float heightDiff = rowHeight - heights.get(heights.size() - 1);
                        heights.set(heights.size() - 1, rowHeight);
                        occupiedArea.getBBox().moveDown(heightDiff).increaseHeight(heightDiff);
                        layoutBox.decreaseHeight(heightDiff);
                    }
                }
                // Correct occupied areas of all added cells
                correctCellsOccupiedAreas(row, targetOverflowRowIndex);
            }
            // process footer with collapsed borders
            if ((split || processAsLast || row == rows.size() - 1) && null != footerRenderer) {
                int lastRow;
                if (hasContent || cellWithBigRowspanAdded) {
                    lastRow = row + 1;
                } else {
                    lastRow = row;
                }
                boolean[] useFooterBorders = new boolean[tableModel.getNumberOfColumns()];
                if (!tableModel.isEmpty()) {
                    useFooterBorders = collapseFooterBorders(
                            0 != lastFlushedRowBottomBorder.size() && 0 == row
                                    ? lastFlushedRowBottomBorder
                                    : horizontalBorders.get(lastRow),
                            tableModel.getNumberOfColumns(),
                            tableModel.getNumberOfRows());
                    layoutBox.increaseHeight(bottomTableBorderWidth / 2);
                    occupiedArea.getBBox().moveUp(bottomTableBorderWidth / 2).decreaseHeight(bottomTableBorderWidth / 2);
                }
                collapsedTableBorderWidths = getCollapsedBorderWidths(footerRenderer.rows, footerRenderer.getBorders(), false);
                layoutBox.moveDown(footerRenderer.occupiedArea.getBBox().getHeight()).increaseHeight(footerRenderer.occupiedArea.getBBox().getHeight());
                // apply the difference to set footer and table left/right margins identical
                layoutBox.<Rectangle>applyMargins(0, -collapsedTableBorderWidths[1] / 2,
                        0, -collapsedTableBorderWidths[3] / 2, false);
                if (hasProperty(Property.WIDTH)) {
                    footerRenderer.setProperty(Property.WIDTH, UnitValue.createPointValue(layoutBox.getWidth()));
                }

                footerRenderer.layout(new LayoutContext(new LayoutArea(area.getPageNumber(), layoutBox)));
                layoutBox.<Rectangle>applyMargins(0, -collapsedTableBorderWidths[1] / 2,
                        0, -collapsedTableBorderWidths[3] / 2, true);
                float footerHeight = footerRenderer.getOccupiedAreaBBox().getHeight();
                footerRenderer.move(0, -(layoutBox.getHeight() - footerHeight));
                layoutBox.setY(footerRenderer.occupiedArea.getBBox().getTop()).setHeight(occupiedArea.getBBox().getBottom() - layoutBox.getBottom());
                // fix footer borders
                if (!tableModel.isEmpty()) {
                    fixFooterBorders(
                            0 != lastFlushedRowBottomBorder.size() && 0 == row
                                    ? lastFlushedRowBottomBorder
                                    : horizontalBorders.get(lastRow),
                            tableModel.getNumberOfColumns(),
                            tableModel.getNumberOfRows(),
                            useFooterBorders);
                }
            }
            if (!split) {
                childRenderers.addAll(currChildRenderers);
                currChildRenderers.clear();
            }
            if (split || processAsLast) {
                if (marginsCollapsingEnabled) {
                    marginsCollapseHandler.endMarginsCollapse(layoutBox);
                }
                TableRenderer[] splitResult = !split && processAsLast ? split(row + 1, false) : split(row, hasContent);
                // delete #layout() related properties
                if (null != headerRenderer || null != footerRenderer) {
                    if (null != headerRenderer || tableModel.isEmpty()) {
                        splitResult[1].deleteOwnProperty(Property.BORDER_TOP);
                    }
                    if (null != footerRenderer || tableModel.isEmpty()) {
                        splitResult[1].deleteOwnProperty(Property.BORDER_BOTTOM);
                    }
                }
                if (split) {
                    int[] rowspans = new int[currentRow.length];
                    boolean[] columnsWithCellToBeEnlarged = new boolean[currentRow.length];
                    for (col = 0; col < currentRow.length; col++) {
                        if (splits[col] != null) {
                            CellRenderer cellSplit = (CellRenderer) splits[col].getSplitRenderer();
                            if (null != cellSplit) {
                                rowspans[col] = cellSplit.getModelElement().getRowspan();
                            }
                            if (splits[col].getStatus() != LayoutResult.NOTHING && (hasContent || cellWithBigRowspanAdded)) {
                                childRenderers.add(cellSplit);
                            }
                            LayoutArea cellOccupiedArea = currentRow[col].getOccupiedArea();
                            if (hasContent || cellWithBigRowspanAdded || splits[col].getStatus() == LayoutResult.NOTHING) {
                                currentRow[col] = null;
                                CellRenderer cellOverflow = (CellRenderer) splits[col].getOverflowRenderer();
                                if (splits[col].getStatus() == LayoutResult.PARTIAL) {
                                    cellOverflow.setBorders(Border.NO_BORDER, 0);
                                    cellSplit.setBorders(Border.NO_BORDER, 2);
                                } else if (Border.NO_BORDER != cellOverflow.<Border>getProperty(Property.BORDER_TOP)) {
                                    cellOverflow.deleteOwnProperty(Property.BORDER_TOP);
                                }
                                for (int j = col; j < col + cellOverflow.getPropertyAsInteger(Property.COLSPAN); j++) {
                                    horizontalBorders.get(!hasContent && splits[col].getStatus() == LayoutResult.PARTIAL ? row : row + 1).set(j, getBorders()[2]);
                                }
                                cellOverflow.deleteOwnProperty(Property.BORDER_BOTTOM);
                                cellOverflow.setBorders(cellOverflow.getBorders()[2], 2);
                                rows.get(targetOverflowRowIndex[col])[col] = (CellRenderer) cellOverflow.setParent(splitResult[1]);
                            } else {
                                rows.get(targetOverflowRowIndex[col])[col] = (CellRenderer) currentRow[col].setParent(splitResult[1]);
                                rows.get(targetOverflowRowIndex[col])[col].deleteOwnProperty(Property.BORDER_TOP);
                            }
                            rows.get(targetOverflowRowIndex[col])[col].occupiedArea = cellOccupiedArea;
                        } else if (currentRow[col] != null) {
                            rowspans[col] = currentRow[col].getModelElement().getRowspan();
                            if (hasContent && split) {
                                columnsWithCellToBeEnlarged[col] = true;
                                // for the future
                                splitResult[1].rows.get(0)[col].setBorders(getBorders()[0], 0);
                            } else if (Border.NO_BORDER != currentRow[col].<Border>getProperty(Property.BORDER_TOP)) {
                                splitResult[1].rows.get(0)[col].deleteOwnProperty(Property.BORDER_TOP);
                            }
                            for (int j = col; j < col + currentRow[col].getPropertyAsInteger(Property.COLSPAN); j++) {
                                horizontalBorders.get(row + (!hasContent && rowspans[col] > 1 ? 0 : 1)).set(j, getBorders()[2]);
                            }
                        }
                    }

                    int minRowspan = Integer.MAX_VALUE;
                    for (col = 0; col < rowspans.length; col++) {
                        if (0 != rowspans[col]) {
                            minRowspan = Math.min(minRowspan, rowspans[col]);
                        }
                    }

                    for (col = 0; col < numberOfColumns; col++) {
                        if (columnsWithCellToBeEnlarged[col]) {
                            LayoutArea cellOccupiedArea = currentRow[col].getOccupiedArea();
                            if (1 == minRowspan) {
                                // Here we use the same cell, but create a new renderer which doesn't have any children,
                                // therefore it won't have any content.
                                Cell overflowCell = currentRow[col].getModelElement().clone(true); // we will change properties
                                currentRow[col].isLastRendererForModelElement = false;
                                childRenderers.add(currentRow[col]);
                                Border topBorder = currentRow[col].<Border>getProperty(Property.BORDER_TOP);
                                currentRow[col] = null;
                                rows.get(targetOverflowRowIndex[col])[col] = (CellRenderer) overflowCell.getRenderer().setParent(this);
                                rows.get(targetOverflowRowIndex[col])[col].deleteProperty(Property.HEIGHT);
                                rows.get(targetOverflowRowIndex[col])[col].deleteProperty(Property.MIN_HEIGHT);
                                rows.get(targetOverflowRowIndex[col])[col].deleteProperty(Property.MAX_HEIGHT);
                                rows.get(targetOverflowRowIndex[col])[col].setProperty(Property.BORDER_TOP, topBorder);
                            } else {
                                childRenderers.add(currentRow[col]);
                                // shift all cells in the column up
                                int i = row;
                                for (; i < row + minRowspan && i + 1 < rows.size() && rows.get(i + 1)[col] != null; i++) {
                                    rows.get(i)[col] = rows.get(i + 1)[col];
                                    rows.get(i + 1)[col] = null;
                                }
                                // the number of cells behind is less then minRowspan-1
                                // so we should process the last cell in the column as in the case 1 == minRowspan
                                if (i != row + minRowspan - 1 && null != rows.get(i)[col]) {
                                    Cell overflowCell = rows.get(i)[col].getModelElement();
                                    Border topBorder = rows.get(i)[col].<Border>getProperty(Property.BORDER_TOP);
                                    rows.get(i)[col].isLastRendererForModelElement = false;
                                    rows.get(i)[col] = null;
                                    rows.get(targetOverflowRowIndex[col])[col] = (CellRenderer) overflowCell.getRenderer().setParent(this);
                                    rows.get(targetOverflowRowIndex[col])[col].setProperty(Property.BORDER_TOP, topBorder);
                                }
                            }
                            rows.get(targetOverflowRowIndex[col])[col].occupiedArea = cellOccupiedArea;
                        }
                    }
                }
                // Apply borders if there is no footer
                if (null == footerRenderer) {
                    if (0 != this.childRenderers.size()) {
                        occupiedArea.getBBox().moveDown(bottomTableBorderWidth / 2).increaseHeight(bottomTableBorderWidth / 2);
                        layoutBox.decreaseHeight(bottomTableBorderWidth / 2);
                    } else {
                        occupiedArea.getBBox().moveUp(topTableBorderWidth / 2).decreaseHeight(topTableBorderWidth / 2);
                        layoutBox.increaseHeight(topTableBorderWidth / 2);
                        // process bottom border of the last added row if there is no footer
                        if (!tableModel.isComplete() || 0 != lastFlushedRowBottomBorder.size()) {
                            bottomTableBorderWidth = null == widestLustFlushedBorder ? 0f : widestLustFlushedBorder.getWidth();
                            occupiedArea.getBBox().moveDown(bottomTableBorderWidth).increaseHeight(bottomTableBorderWidth);

                            splitResult[0].horizontalBorders.clear();
                            splitResult[0].horizontalBorders.add(lastFlushedRowBottomBorder);

                            // hack to process 'margins'
                            splitResult[0].setBorders(widestLustFlushedBorder, 2);
                            splitResult[0].setBorders(Border.NO_BORDER, 0);
                            if (0 != splitResult[0].verticalBorders.size()) {
                                splitResult[0].setBorders(splitResult[0].verticalBorders.get(0).get(0), 3);
                                splitResult[0].setBorders(splitResult[0].verticalBorders.get(verticalBorders.size() - 1).get(0), 1);
                            }
                        }
                    }
                }
                if (Boolean.TRUE.equals(getPropertyAsBoolean(Property.FILL_AVAILABLE_AREA))
                        || Boolean.TRUE.equals(getPropertyAsBoolean(Property.FILL_AVAILABLE_AREA_ON_SPLIT))) {
                    extendLastRow(currentRow, layoutBox);
                }
                adjustFooterAndFixOccupiedArea(layoutBox);

                // On the next page we need to process rows without any changes except moves connected to actual cell splitting
                for (Map.Entry<Integer, Integer> entry : rowMoves.entrySet()) {
                    // Move the cell back to its row if there was no actual split
                    if (null == splitResult[1].rows.get((int) entry.getValue() - splitResult[0].rows.size())[entry.getKey()]) {
                        splitResult[1].rows.get((int) entry.getValue() - splitResult[0].rows.size())[entry.getKey()] = splitResult[1].rows.get(row - splitResult[0].rows.size())[entry.getKey()];
                        splitResult[1].rows.get(row - splitResult[0].rows.size())[entry.getKey()] = null;
                    }
                }

                if ((isKeepTogether() && 0 == lastFlushedRowBottomBorder.size()) && !Boolean.TRUE.equals(getPropertyAsBoolean(Property.FORCED_PLACEMENT))) {
                    return new LayoutResult(LayoutResult.NOTHING, null, null, this, null == firstCauseOfNothing ? this : firstCauseOfNothing);
                } else {
                    int status = ((occupiedArea.getBBox().getHeight() - (null == footerRenderer ? 0 : footerRenderer.getOccupiedArea().getBBox().getHeight()) == 0)
                            && (tableModel.isComplete() && 0 == lastFlushedRowBottomBorder.size()))
                            ? LayoutResult.NOTHING
                            : LayoutResult.PARTIAL;
                    if ((status == LayoutResult.NOTHING && Boolean.TRUE.equals(getPropertyAsBoolean(Property.FORCED_PLACEMENT)))
                            || wasHeightClipped) {
                        if (wasHeightClipped) {
                            Logger logger = LoggerFactory.getLogger(TableRenderer.class);
                            logger.warn(LogMessageConstant.CLIP_ELEMENT);
                            // Process borders
                            if (status == LayoutResult.NOTHING) {
                                ArrayList<Border> topBorders = new ArrayList<Border>();
                                ArrayList<Border> bottomBorders = new ArrayList<Border>();
                                for (int i = 0; i < tableModel.getNumberOfColumns(); i++) {
                                    topBorders.add(borders[0]);
                                    bottomBorders.add(borders[2]);
                                }
                                horizontalBorders.clear();
                                horizontalBorders.add(topBorders);
                                horizontalBorders.add(bottomBorders);
                                float bordersWidth = (null == borders[0] ? 0 : borders[0].getWidth()) + (null == borders[2] ? 0 : borders[2].getWidth());
                                occupiedArea.getBBox().moveDown(bordersWidth).increaseHeight(bordersWidth);
                            }
                            // Notice that we extend the table only on the current page
                            if (null != blockMinHeight && blockMinHeight > occupiedArea.getBBox().getHeight()) {
                                float blockBottom = Math.max(occupiedArea.getBBox().getBottom() - ((float) blockMinHeight - occupiedArea.getBBox().getHeight()), layoutBox.getBottom());
                                if (0 == heights.size()) {
                                    heights.add(((float) blockMinHeight) - occupiedArea.getBBox().getHeight() / 2);
                                } else {
                                    heights.set(heights.size() - 1, heights.get(heights.size() - 1) + ((float) blockMinHeight) - occupiedArea.getBBox().getHeight());
                                }
                                occupiedArea.getBBox()
                                        .increaseHeight(occupiedArea.getBBox().getBottom() - blockBottom)
                                        .setY(blockBottom);
                            }
                        }
                        return new LayoutResult(LayoutResult.FULL, occupiedArea, splitResult[0], null);
                    } else {
                        if (hasProperty(Property.HEIGHT)) {
                            splitResult[1].setProperty(Property.HEIGHT, retrieveHeight() - occupiedArea.getBBox().getHeight());
                        }
                        if (status != LayoutResult.NOTHING) {
                            return new LayoutResult(status, occupiedArea, splitResult[0], splitResult[1], null);
                        } else {
                            return new LayoutResult(status, null, splitResult[0], splitResult[1], firstCauseOfNothing);
                        }
                    }
                }
            }
        }
        // check if the last row is incomplete
        if (tableModel.isComplete() && !tableModel.isEmpty()) {
            CellRenderer[] lastRow = rows.get(rows.size() - 1);
            int lastInRow = lastRow.length - 1;
            while (lastInRow >= 0 && null == lastRow[lastInRow]) {
                lastInRow--;
            }
            if (lastInRow < 0 || lastRow.length != lastInRow + lastRow[lastInRow].getPropertyAsInteger(Property.COLSPAN)) {
                Logger logger = LoggerFactory.getLogger(TableRenderer.class);
                logger.warn(LogMessageConstant.LAST_ROW_IS_NOT_COMPLETE);
            }
        }

        // process footer renderer with collapsed borders
        if (tableModel.isComplete() && 0 != lastFlushedRowBottomBorder.size() && null != footerRenderer) {
            boolean[] useFooterBorders = collapseFooterBorders(lastFlushedRowBottomBorder, tableModel.getNumberOfColumns(), tableModel.getNumberOfRows());
            collapsedTableBorderWidths = getCollapsedBorderWidths(footerRenderer.rows, footerRenderer.getBorders(), false);

            layoutBox.moveDown(footerRenderer.occupiedArea.getBBox().getHeight()).increaseHeight(footerRenderer.occupiedArea.getBBox().getHeight());
            // apply the difference to set footer and table left/right margins identical
            layoutBox.<Rectangle>applyMargins(0, -collapsedTableBorderWidths[1] / 2,
                    0, -collapsedTableBorderWidths[3] / 2, false);
            footerRenderer.layout(new LayoutContext(new LayoutArea(area.getPageNumber(), layoutBox)));
            layoutBox.<Rectangle>applyMargins(0, -collapsedTableBorderWidths[1] / 2,
                    0, -collapsedTableBorderWidths[3] / 2, true);

            float footerHeight = footerRenderer.getOccupiedAreaBBox().getHeight();
            footerRenderer.move(0, -(layoutBox.getHeight() - footerHeight));
            layoutBox.moveUp(footerHeight).decreaseHeight(footerHeight);

            // fix borders
            fixFooterBorders(lastFlushedRowBottomBorder, tableModel.getNumberOfColumns(), tableModel.getNumberOfRows(), useFooterBorders);
        }

        // if table is empty we still need to process table borders
        if (0 == childRenderers.size() && null == headerRenderer && null == footerRenderer) {
            ArrayList<Border> topHorizontalBorders = new ArrayList<Border>();
            ArrayList<Border> bottomHorizontalBorders = new ArrayList<Border>();
            for (int i = 0; i < tableModel.getNumberOfColumns(); i++) {
                bottomHorizontalBorders.add(Border.NO_BORDER);
            }
            ArrayList<Border> leftVerticalBorders = new ArrayList<Border>();
            ArrayList<Border> rightVerticalBorders = new ArrayList<Border>();

            // process bottom border of the last added row
            if (tableModel.isComplete() && 0 != lastFlushedRowBottomBorder.size()) {
                bottomHorizontalBorders = lastFlushedRowBottomBorder;
                // hack to process 'margins'
                setBorders(widestLustFlushedBorder, 2);
                setBorders(Border.NO_BORDER, 0);
            }
            // collapse with table bottom border
            for (int i = 0; i < bottomHorizontalBorders.size(); i++) {
                Border border = bottomHorizontalBorders.get(i);
                if (null == border || (null != borders[2] && border.getWidth() < borders[2].getWidth())) {
                    bottomHorizontalBorders.set(i, borders[2]);
                }
                topHorizontalBorders.add(borders[0]);
            }
            horizontalBorders.set(0, topHorizontalBorders);
            horizontalBorders.add(bottomHorizontalBorders);
            leftVerticalBorders.add(borders[3]);
            rightVerticalBorders.add(borders[1]);
            verticalBorders = new ArrayList<>();
            verticalBorders.add(leftVerticalBorders);
            for (int i = 0; i < tableModel.getNumberOfColumns() - 1; i++) {
                verticalBorders.add(new ArrayList<Border>());
            }
            verticalBorders.add(rightVerticalBorders);
        }

        // Apply bottom and top border
        if (tableModel.isComplete()) {
            if (null == footerRenderer) {
                if (0 != childRenderers.size()) {
                    occupiedArea.getBBox().moveDown(bottomTableBorderWidth / 2).increaseHeight((bottomTableBorderWidth) / 2);
                    layoutBox.decreaseHeight(bottomTableBorderWidth / 2);
                } else {
                    if (0 != lastFlushedRowBottomBorder.size()) {
                        if (null != widestLustFlushedBorder && widestLustFlushedBorder.getWidth() > bottomTableBorderWidth) {
                            bottomTableBorderWidth = widestLustFlushedBorder.getWidth();
                        }
                    }
                    occupiedArea.getBBox().moveDown(bottomTableBorderWidth).increaseHeight((bottomTableBorderWidth));
                    layoutBox.decreaseHeight(bottomTableBorderWidth);
                }
            }
        } else {
            // the bottom border should be processed and placed lately
            if (0 != heights.size()) {
                horizontalBorders.get(horizontalBorders.size() - 1).clear();
                heights.set(heights.size() - 1, heights.get(heights.size() - 1) - bottomTableBorderWidth / 2);
            }
            if (null == footerRenderer) {
                if (0 != childRenderers.size()) {
                    occupiedArea.getBBox().moveUp(bottomTableBorderWidth / 2).decreaseHeight((bottomTableBorderWidth / 2));
                    layoutBox.increaseHeight(bottomTableBorderWidth / 2);
                }
            } else {
                // occupied area is right here
                layoutBox.increaseHeight(bottomTableBorderWidth);
            }
        }

        if ((Boolean.TRUE.equals(getPropertyAsBoolean(Property.FILL_AVAILABLE_AREA))) && 0 != rows.size()) {
            extendLastRow(rows.get(rows.size() - 1), layoutBox);
        }

        if (null != blockMinHeight && blockMinHeight > occupiedArea.getBBox().getHeight()) {
            float blockBottom = Math.max(occupiedArea.getBBox().getBottom() - ((float) blockMinHeight - occupiedArea.getBBox().getHeight()), layoutBox.getBottom());
            if (0 != heights.size()) {
                heights.set(heights.size() - 1, heights.get(heights.size() - 1) + occupiedArea.getBBox().getBottom() - blockBottom);
            } else {
                heights.add((occupiedArea.getBBox().getBottom() - blockBottom) + occupiedArea.getBBox().getHeight() / 2);
            }

            occupiedArea.getBBox()
                    .increaseHeight(occupiedArea.getBBox().getBottom() - blockBottom)
                    .setY(blockBottom);
        }


        if (isPositioned()) {
            float y = (float) this.getPropertyAsFloat(Property.Y);
            float relativeY = isFixedLayout() ? 0 : layoutBox.getY();
            move(0, relativeY + y - occupiedArea.getBBox().getY());
        }


        if (marginsCollapsingEnabled) {
            marginsCollapseHandler.endMarginsCollapse(layoutBox);
        }

        applyMargins(occupiedArea.getBBox(), true);
        // if table is empty or is not complete we should delete footer
        if ((tableModel.isSkipLastFooter() || !tableModel.isComplete()) && null != footerRenderer) {
            if (0 != lastFlushedRowBottomBorder.size()) {
                if (null != widestLustFlushedBorder && widestLustFlushedBorder.getWidth() > bottomTableBorderWidth) {
                    bottomTableBorderWidth = widestLustFlushedBorder.getWidth();
                }
                // hack to process 'margins'
                setBorders(widestLustFlushedBorder, 0);
            }
            footerRenderer = null;
            if (tableModel.isComplete()) {
                occupiedArea.getBBox()
                        .moveDown(bottomTableBorderWidth)
                        .increaseHeight(bottomTableBorderWidth);
            }
        }
        adjustFooterAndFixOccupiedArea(layoutBox);

        return new LayoutResult(LayoutResult.FULL, occupiedArea, null, null);
    }


    /**
     * {@inheritDoc}
     */
    @Override
    public void draw(DrawContext drawContext) {
        PdfDocument document = drawContext.getDocument();
        boolean isTagged = drawContext.isTaggingEnabled() && getModelElement() instanceof IAccessibleElement;
        boolean ignoreTag = false;
        PdfName role = null;
        if (isTagged) {
            role = ((IAccessibleElement) getModelElement()).getRole();
            boolean isHeaderOrFooter = PdfName.THead.equals(role) || PdfName.TFoot.equals(role);
            boolean ignoreHeaderFooterTag =
                    document.getTagStructureContext().getTagStructureTargetVersion().compareTo(PdfVersion.PDF_1_5) < 0;
            ignoreTag = isHeaderOrFooter && ignoreHeaderFooterTag;
        }
        if (role != null
                && !role.equals(PdfName.Artifact)
                && !ignoreTag) {
            TagStructureContext tagStructureContext = document.getTagStructureContext();
            TagTreePointer tagPointer = tagStructureContext.getAutoTaggingPointer();

            IAccessibleElement accessibleElement = (IAccessibleElement) getModelElement();
            if (!tagStructureContext.isElementConnectedToTag(accessibleElement)) {
                AccessibleAttributesApplier.applyLayoutAttributes(role, this, document);
            }

            Table modelElement = (Table) getModelElement();
            tagPointer.addTag(accessibleElement, true);

            super.draw(drawContext);

            tagPointer.moveToParent();

            boolean toRemoveConnectionsWithTag = isLastRendererForModelElement && modelElement.isComplete();
            if (toRemoveConnectionsWithTag) {
                tagPointer.removeElementConnectionToTag(accessibleElement);
            }
        } else {
            super.draw(drawContext);
        }
    }

    /**
     * {@inheritDoc}
     */
    @Override
    public void drawChildren(DrawContext drawContext) {
        Table modelElement = (Table) getModelElement();
        if (headerRenderer != null) {
            boolean firstHeader = rowRange.getStartRow() == 0 && isOriginalNonSplitRenderer && !modelElement.isSkipFirstHeader();
            boolean notToTagHeader = drawContext.isTaggingEnabled() && !firstHeader;
            if (notToTagHeader) {
                drawContext.setTaggingEnabled(false);
                drawContext.getCanvas().openTag(new CanvasArtifact());
            }
            headerRenderer.draw(drawContext);
            if (notToTagHeader) {
                drawContext.getCanvas().closeTag();
                drawContext.setTaggingEnabled(true);
            }
        }

        if (footerRenderer != null) {
            boolean lastFooter = isLastRendererForModelElement && modelElement.isComplete() && !modelElement.isSkipLastFooter();
            boolean notToTagFooter = drawContext.isTaggingEnabled() && !lastFooter;
            if (notToTagFooter) {
                drawContext.setTaggingEnabled(false);
                drawContext.getCanvas().openTag(new CanvasArtifact());
            }
            footerRenderer.draw(drawContext);
            if (notToTagFooter) {
                drawContext.getCanvas().closeTag();
                drawContext.setTaggingEnabled(true);
            }
        }

        boolean isTagged = drawContext.isTaggingEnabled() && getModelElement() instanceof IAccessibleElement && !childRenderers.isEmpty();
        TagTreePointer tagPointer = null;
        boolean shouldHaveFooterOrHeaderTag = modelElement.getHeader() != null || modelElement.getFooter() != null;
        if (isTagged) {
            PdfName role = modelElement.getRole();
            if (role != null && !PdfName.Artifact.equals(role)) {
                tagPointer = drawContext.getDocument().getTagStructureContext().getAutoTaggingPointer();

                boolean ignoreHeaderFooterTag = drawContext.getDocument().getTagStructureContext()
                        .getTagStructureTargetVersion().compareTo(PdfVersion.PDF_1_5) < 0;
                shouldHaveFooterOrHeaderTag = shouldHaveFooterOrHeaderTag && !ignoreHeaderFooterTag
                        && (!modelElement.isSkipFirstHeader() || !modelElement.isSkipLastFooter());
                if (shouldHaveFooterOrHeaderTag) {
                    if (tagPointer.getKidsRoles().contains(PdfName.TBody)) {
                        tagPointer.moveToKid(PdfName.TBody);
                    } else {
                        tagPointer.addTag(PdfName.TBody);
                    }
                }
            } else {
                isTagged = false;
            }
        }

        for (IRenderer child : childRenderers) {
            if (isTagged) {
                int adjustByHeaderRowsNum = 0;
                if (modelElement.getHeader() != null && !modelElement.isSkipFirstHeader() && !shouldHaveFooterOrHeaderTag) {
                    adjustByHeaderRowsNum = modelElement.getHeader().getNumberOfRows();
                }
                int cellRow = ((Cell) child.getModelElement()).getRow() + adjustByHeaderRowsNum;
                int rowsNum = tagPointer.getKidsRoles().size();
                if (cellRow < rowsNum) {
                    tagPointer.moveToKid(cellRow);
                } else {
                    tagPointer.addTag(PdfName.TR);
                }
            }

            child.draw(drawContext);

            if (isTagged) {
                tagPointer.moveToParent();
            }
        }

        if (isTagged) {
            if (shouldHaveFooterOrHeaderTag) {
                tagPointer.moveToParent();
            }
        }

        drawBorders(drawContext, null == headerRenderer, null == footerRenderer);
    }

    /**
     * {@inheritDoc}
     */
    @Override
    public IRenderer getNextRenderer() {
        TableRenderer nextTable = new TableRenderer();
        nextTable.modelElement = modelElement;
        return nextTable;
    }

    /**
     * {@inheritDoc}
     */
    @Override
    public void move(float dxRight, float dyUp) {
        super.move(dxRight, dyUp);
        if (headerRenderer != null) {
            headerRenderer.move(dxRight, dyUp);
        }
        if (footerRenderer != null) {
            footerRenderer.move(dxRight, dyUp);
        }
    }

    protected float[] calculateScaledColumnWidths(Table tableModel, float tableWidth, float leftBorderWidth, float rightBorderWidth) {
        float[] scaledWidths = new float[tableModel.getNumberOfColumns()];
        float widthSum = 0;
        float totalPointWidth = 0;
        int col;
        for (col = 0; col < tableModel.getNumberOfColumns(); col++) {
            UnitValue columnUnitWidth = tableModel.getColumnWidth(col);
            float columnWidth;
            if (columnUnitWidth.isPercentValue()) {
                columnWidth = tableWidth * columnUnitWidth.getValue() / 100;
                scaledWidths[col] = columnWidth;
                widthSum += columnWidth;
            } else {
                totalPointWidth += columnUnitWidth.getValue();
            }
        }
        float freeTableSpaceWidth = tableWidth - widthSum;

        if (totalPointWidth > 0) {
            for (col = 0; col < tableModel.getNumberOfColumns(); col++) {
                float columnWidth;
                UnitValue columnUnitWidth = tableModel.getColumnWidth(col);
                if (columnUnitWidth.isPointValue()) {
                    columnWidth = (freeTableSpaceWidth / totalPointWidth) * columnUnitWidth.getValue();
                    scaledWidths[col] = columnWidth;
                    widthSum += columnWidth;
                }
            }
        }

        for (col = 0; col < tableModel.getNumberOfColumns(); col++) {
            scaledWidths[col] *= (tableWidth - leftBorderWidth / 2 - rightBorderWidth / 2) / widthSum;
        }

        return scaledWidths;
    }

    protected TableRenderer[] split(int row) {
        return split(row, false);
    }

    protected TableRenderer[] split(int row, boolean hasContent) {
        TableRenderer splitRenderer = createSplitRenderer(new Table.RowRange(rowRange.getStartRow(), rowRange.getStartRow() + row));
        splitRenderer.rows = rows.subList(0, row);
        int rowN = row;
        if (hasContent || row == 0) {
            rowN++;
        }
        splitRenderer.horizontalBorders = new ArrayList<>();
        //splitRenderer.horizontalBorders.addAll(horizontalBorders);
        for (int i = 0; i <= rowN; i++) {
            splitRenderer.horizontalBorders.add(horizontalBorders.get(i));
        }
        splitRenderer.verticalBorders = new ArrayList<>();
        //splitRenderer.verticalBorders.addAll(verticalBorders);
        for (int i = 0; i < verticalBorders.size(); i++) {
            splitRenderer.verticalBorders.add(new ArrayList<Border>());
            for (int j = 0; j < rowN; j++) {
                if (verticalBorders.get(i).size() != 0) {
                    splitRenderer.verticalBorders.get(i).add(verticalBorders.get(i).get(j));
                }
            }
        }
        splitRenderer.heights = heights;
        splitRenderer.columnWidths = columnWidths;
        TableRenderer overflowRenderer = createOverflowRenderer(new Table.RowRange(rowRange.getStartRow() + row, rowRange.getFinishRow()));
        overflowRenderer.rows = rows.subList(row, rows.size());
        splitRenderer.occupiedArea = occupiedArea;

        return new TableRenderer[]{splitRenderer, overflowRenderer};
    }

    protected TableRenderer createSplitRenderer(Table.RowRange rowRange) {
        TableRenderer splitRenderer = (TableRenderer) getNextRenderer();
        splitRenderer.rowRange = rowRange;
        splitRenderer.parent = parent;
        splitRenderer.modelElement = modelElement;
        // TODO childRenderers will be populated twice during the relayout.
        // We should probably clean them before #layout().
        splitRenderer.childRenderers = childRenderers;
        splitRenderer.addAllProperties(getOwnProperties());
        splitRenderer.headerRenderer = headerRenderer;
        splitRenderer.footerRenderer = footerRenderer;
        splitRenderer.isLastRendererForModelElement = false;
        return splitRenderer;
    }

    protected TableRenderer createOverflowRenderer(Table.RowRange rowRange) {
        TableRenderer overflowRenderer = (TableRenderer) getNextRenderer();
        overflowRenderer.setRowRange(rowRange);
        overflowRenderer.parent = parent;
        overflowRenderer.modelElement = modelElement;
        overflowRenderer.addAllProperties(getOwnProperties());
        overflowRenderer.isOriginalNonSplitRenderer = false;
        return overflowRenderer;
    }

    @Override
    protected Float retrieveWidth(float parentBoxWidth) {
        Float tableWidth = super.retrieveWidth(parentBoxWidth);
        Table tableModel = (Table) getModelElement();
        if (tableWidth == null || tableWidth == 0) {
            float totalColumnWidthInPercent = 0;
            for (int col = 0; col < tableModel.getNumberOfColumns(); col++) {
                UnitValue columnWidth = tableModel.getColumnWidth(col);
                if (columnWidth.isPercentValue()) {
                    totalColumnWidthInPercent += columnWidth.getValue();
                }
            }
            tableWidth = parentBoxWidth;
            if (totalColumnWidthInPercent > 0) {
                tableWidth = parentBoxWidth * totalColumnWidthInPercent / 100;
            }
        }
        return tableWidth;
    }

    @Override
<<<<<<< HEAD
    MinMaxWidth getMinMaxWidth(float availableWidth) {
        Rectangle layoutBox = new Rectangle(availableWidth, AbstractRenderer.INF);
        Table tableModel = (Table) getModelElement();
        Float tableWidth = retrieveWidth(layoutBox.getWidth());
        float additionalWidth = 0;
        int nrow = rows.size();
        int ncol = tableModel.getNumberOfColumns();

        // we can invoke #layout() twice (processing KEEP_TOGETHER for instance)
        // so we need to clear the results of previous #layout() invocation
        countedMinColumnWidth = new float[ncol];
        countedMaxColumnWidth = new float[ncol];
        horizontalBorders = new ArrayList<>();
        verticalBorders = new ArrayList<>();

        applyMargins(layoutBox, false);
        float[] collapsedTableBorderWidths = getCollapsedBorderWidths(rows, getBorders(), false);
        float rightTableBorderWidth = collapsedTableBorderWidths[1];
        float leftTableBorderWidth = collapsedTableBorderWidths[3];

        MinMaxWidth[][] cellsMinMaxWidth = new MinMaxWidth[nrow][ncol];
        int[][] cellsColspan = new int[nrow][ncol];

        if (tableModel.getFooter() != null) {
            footerRenderer = initFooterOrHeaderRenderer(true);
            collapsedTableBorderWidths = getCollapsedBorderWidths(footerRenderer.rows, footerRenderer.getBorders(), false);
            leftTableBorderWidth = Math.max(leftTableBorderWidth, collapsedTableBorderWidths[3]);
            rightTableBorderWidth = Math.max(rightTableBorderWidth, collapsedTableBorderWidths[1]);
        }

        boolean isFirstHeader = rowRange.getStartRow() == 0 && isOriginalNonSplitRenderer;
        boolean headerShouldBeApplied = !rows.isEmpty() && (!isOriginalNonSplitRenderer || isFirstHeader && !tableModel.isSkipFirstHeader());
        if (tableModel.getHeader() != null && headerShouldBeApplied) {
            headerRenderer = initFooterOrHeaderRenderer(false);
            collapsedTableBorderWidths = getCollapsedBorderWidths(headerRenderer.rows, headerRenderer.getBorders(), false);
            float rightHeaderBorderWidth = collapsedTableBorderWidths[1];
            float leftHeaderBorderWidth = collapsedTableBorderWidths[3];
            leftTableBorderWidth = Math.max(leftTableBorderWidth, leftHeaderBorderWidth);
            rightTableBorderWidth = Math.max(rightTableBorderWidth, rightHeaderBorderWidth);
        }

        Border[] borders = getBorders();
        // Apply halves of the borders. The other halves are applied on a Cell level
        layoutBox.<Rectangle>applyMargins(0, rightTableBorderWidth / 2, 0, leftTableBorderWidth / 2, false);
        tableWidth -= rightTableBorderWidth / 2 + leftTableBorderWidth / 2;
        additionalWidth = availableWidth - layoutBox.getWidth();

        horizontalBorders.add(tableModel.getLastRowBottomBorder());
        for (int row = 0; row < nrow; ++row) {
            for (int col = 0; col < ncol; ++col) {
                CellRenderer cell = (CellRenderer) rows.get(row)[col];
                if (cell != null) {
                    cell.setParent(this);
                    Border[] cellBorders = cell.getBorders();
                    int colspan = (int) cell.getPropertyAsInteger(Property.COLSPAN);
                    int rowspan = (int) cell.getPropertyAsInteger(Property.ROWSPAN);
                    if (0 == col) {
                        cell.setProperty(Property.BORDER_LEFT, getCollapsedBorder(cellBorders[3], borders[3]));
                    }
                    if (tableModel.getNumberOfColumns() == col + colspan) {
                        cell.setProperty(Property.BORDER_RIGHT, getCollapsedBorder(cellBorders[1], borders[1]));
                    }
                    buildBordersArrays(cell, row, col);
                    //We place the width of big cells in each row of in last column its occupied place and save it's colspan for convenience.
                    int finishCol = col + colspan - 1;
                    cellsMinMaxWidth[row][finishCol] = cell.getMinMaxWidth(tableWidth);
                    cellsColspan[row][finishCol] = colspan;
                    for (int i = 1; i < rowspan; ++i) {
                        cellsMinMaxWidth[row - i][finishCol] = cellsMinMaxWidth[row][finishCol];
                        cellsColspan[row - i][finishCol] = colspan;
                    }
                }
            }
        }

        //The DP is used to count each column width.
        //In next arrays at the index i will be the corresponding sum width first i columns.
        float[] maxColumnsWidth = new float[ncol];
        float[] minColumnsWidth = new float[ncol];
        if (ncol > 0) {
            for (int row = 0; row < nrow; ++row) {
                if (cellsMinMaxWidth[row][0] != null) {
                    maxColumnsWidth[0] = Math.max(maxColumnsWidth[0], cellsMinMaxWidth[row][0].getMaxWidth());
                    minColumnsWidth[0] = Math.max(minColumnsWidth[0], cellsMinMaxWidth[row][0].getMinWidth());
                }
            }
            countedMaxColumnWidth[0] = maxColumnsWidth[0];
            countedMinColumnWidth[0] = minColumnsWidth[0];
        }
        int curColspan;
        for (int col = 1; col < ncol; ++col) {
            for (int row = 0; row < nrow; ++row) {
                if (cellsMinMaxWidth[row][col] != null) {
                    curColspan = cellsColspan[row][col];
                    maxColumnsWidth[col] = Math.max(maxColumnsWidth[col], cellsMinMaxWidth[row][col].getMaxWidth() + maxColumnsWidth[col - curColspan]);
                    minColumnsWidth[col] = Math.max(minColumnsWidth[col], cellsMinMaxWidth[row][col].getMinWidth() + minColumnsWidth[col - curColspan]);
                }
            }
        }
        for (int col = 1; col < ncol; ++col) {
            countedMinColumnWidth[col] = minColumnsWidth[col] - minColumnsWidth[col - 1];
            countedMaxColumnWidth[col] = maxColumnsWidth[col] - maxColumnsWidth[col - 1];
        }
        return new MinMaxWidth(additionalWidth, availableWidth, minColumnsWidth[ncol - 1], maxColumnsWidth[ncol - 1]);
    }

    float[] getMinColumnWidth() {
        return countedMinColumnWidth;
    }

    float[] getMaxColumWidth() {
        return countedMaxColumnWidth;
    }

    @Override
=======
>>>>>>> 83b51e61
    public void drawBorder(DrawContext drawContext) {
        // Do nothing here. Itext7 handles cell and table borders collapse and draws result borders during #drawBorders()
    }

    protected void drawBorders(DrawContext drawContext) {
        drawBorders(drawContext, true, true);
    }

    protected void drawBorders(DrawContext drawContext, boolean drawTop, boolean drawBottom) {
        float height = occupiedArea.getBBox().getHeight();
        if (null != footerRenderer) {
            height -= footerRenderer.occupiedArea.getBBox().getHeight();
        }
        if (null != headerRenderer) {
            height -= headerRenderer.occupiedArea.getBBox().getHeight();
        }
        if (height < EPS) {
            return;
        }

        float startX = getOccupiedArea().getBBox().getX();
        float startY = getOccupiedArea().getBBox().getY() + getOccupiedArea().getBBox().getHeight();

        for (IRenderer child : childRenderers) {
            CellRenderer cell = (CellRenderer) child;
            if (cell.getModelElement().getRow() == this.rowRange.getStartRow()) {
                startY = cell.getOccupiedArea().getBBox().getY() + cell.getOccupiedArea().getBBox().getHeight();
                break;
            }
        }

        for (IRenderer child : childRenderers) {
            CellRenderer cell = (CellRenderer) child;
            if (cell.getModelElement().getCol() == 0) {
                startX = cell.getOccupiedArea().getBBox().getX();
                break;
            }
        }

        // process halves of the borders here
        if (childRenderers.size() == 0) {
            Border[] borders = this.getBorders();
            if (null != borders[3]) {
                startX += borders[3].getWidth() / 2;
            }
            if (null != borders[0]) {
                startY -= borders[0].getWidth() / 2;
                if (null != borders[2]) {
                    if (0 == heights.size()) {
                        heights.add(0, borders[0].getWidth() / 2 + borders[2].getWidth() / 2);
                    }
                }
            } else if (null != borders[2]) {
                startY -= borders[2].getWidth() / 2;
            }
        }

        boolean isTagged = drawContext.isTaggingEnabled() && getModelElement() instanceof IAccessibleElement;
        if (isTagged) {
            drawContext.getCanvas().openTag(new CanvasArtifact());
        }

        if (drawTop) {
            drawHorizontalBorder(0, startX, startY, drawContext.getCanvas());
        }

        float y1 = startY;
        if (heights.size() > 0) {
            y1 -= (float) heights.get(0);
        }
        for (int i = 1; i < horizontalBorders.size() - 1; i++) {
            drawHorizontalBorder(i, startX, y1, drawContext.getCanvas());
            if (i < heights.size()) {
                y1 -= (float) heights.get(i);
            }
        }
        if (drawBottom) {
            drawHorizontalBorder(horizontalBorders.size() - 1, startX, y1, drawContext.getCanvas());
        }

        float x1 = startX;
        for (int i = 0; i < verticalBorders.size(); i++) {
            drawVerticalBorder(i, startY, x1, drawContext.getCanvas());
            if (i < columnWidths.length) {
                x1 += columnWidths[i];
            }
        }

        if (isTagged) {
            drawContext.getCanvas().closeTag();
        }
    }

    private void drawHorizontalBorder(int i, float startX, float y1, PdfCanvas canvas) {
        ArrayList<Border> borders = horizontalBorders.get(i);
        float x1 = startX;
        float x2 = x1 + columnWidths[0];
        if (i == 0) {
            if (verticalBorders != null && verticalBorders.size() > 0 && verticalBorders.get(0).size() > 0 && verticalBorders.get(verticalBorders.size() - 1).size() > 0) {
                Border firstBorder = verticalBorders.get(0).get(0);
                if (firstBorder != null) {
                    x1 -= firstBorder.getWidth() / 2;
                }
            }
        } else if (i == horizontalBorders.size() - 1) {
            if (verticalBorders != null && verticalBorders.size() > 0 && verticalBorders.get(0).size() > 0 &&
                    verticalBorders.get(verticalBorders.size() - 1) != null && verticalBorders.get(verticalBorders.size() - 1).size() > 0
                    && verticalBorders.get(0) != null) {
                Border firstBorder = verticalBorders.get(0).get(verticalBorders.get(0).size() - 1);
                if (firstBorder != null) {
                    x1 -= firstBorder.getWidth() / 2;
                }
            }
        }

        int j;
        for (j = 1; j < borders.size(); j++) {
            Border prevBorder = borders.get(j - 1);
            Border curBorder = borders.get(j);
            if (prevBorder != null) {
                if (!prevBorder.equals(curBorder)) {
                    prevBorder.drawCellBorder(canvas, x1, y1, x2, y1);
                    x1 = x2;
                }
            } else {
                x1 += columnWidths[j - 1];
                x2 = x1;
            }
            if (curBorder != null) {
                x2 += columnWidths[j];
            }
        }

        Border lastBorder = borders.size() > j - 1 ? borders.get(j - 1) : null;
        if (lastBorder != null) {
            if (verticalBorders != null && verticalBorders.size() > j && verticalBorders.get(j) != null && verticalBorders.get(j).size() > 0) {
                if (i == 0) {
                    if (verticalBorders.get(j).get(i) != null)
                        x2 += verticalBorders.get(j).get(i).getWidth() / 2;
                } else if (i == horizontalBorders.size() - 1 && verticalBorders.get(j).size() >= i - 1 && verticalBorders.get(j).get(i - 1) != null) {
                    x2 += verticalBorders.get(j).get(i - 1).getWidth() / 2;
                }
            }

            lastBorder.drawCellBorder(canvas, x1, y1, x2, y1);
        }
    }

    private void drawVerticalBorder(int i, float startY, float x1, PdfCanvas canvas) {
        ArrayList<Border> borders = verticalBorders.get(i);
        float y1 = startY;
        float y2 = y1;
        if (!heights.isEmpty()) {
            y2 = y1 - (float) heights.get(0);
        }
        int j;
        for (j = 1; j < borders.size(); j++) {
            Border prevBorder = borders.get(j - 1);
            Border curBorder = borders.get(j);
            if (prevBorder != null) {
                if (!prevBorder.equals(curBorder)) {
                    prevBorder.drawCellBorder(canvas, x1, y1, x1, y2);
                    y1 = y2;
                }
            } else {
                y1 -= (float) heights.get(j - 1);
                y2 = y1;
            }
            if (curBorder != null) {
                y2 -= (float) heights.get(j);
            }
        }
        if (borders.size() == 0) {
            return;
        }
        Border lastBorder = borders.get(j - 1);
        if (lastBorder != null) {
            lastBorder.drawCellBorder(canvas, x1, y1, x1, y2);
        }
    }

    /**
     * If there is some space left, we move footer up, because initially footer will be at the very bottom of the area.
     * We also adjust occupied area by footer size if it is present.
     *
     * @param layoutBox the layout box which represents the area which is left free.
     */
    private void adjustFooterAndFixOccupiedArea(Rectangle layoutBox) {
        if (footerRenderer != null) {
            footerRenderer.move(0, layoutBox.getHeight());
            float footerHeight = footerRenderer.getOccupiedArea().getBBox().getHeight();
            occupiedArea.getBBox().moveDown(footerHeight).increaseHeight(footerHeight);
        }
    }

    private boolean[] collapseFooterBorders(ArrayList<Border> tableBottomBorders, int colNum, int rowNum) {
        boolean[] useFooterBorders = new boolean[colNum];
        int j = 0;
        int i = 0;
        while (i < colNum) {
            if (null != footerRenderer.rows.get(j)[i]) {
                Border oldBorder = footerRenderer.rows.get(j)[i].getBorders()[0];
                Border maxBorder = oldBorder;
                for (int k = i; k < i + footerRenderer.rows.get(j)[i].getModelElement().getColspan(); k++) {
                    Border collapsedBorder = tableBottomBorders.get(k);
                    if (null != collapsedBorder && (null == oldBorder || collapsedBorder.getWidth() >= oldBorder.getWidth())) {
                        if (null == maxBorder || maxBorder.getWidth() < collapsedBorder.getWidth()) {
                            maxBorder = collapsedBorder;
                        }
                    } else {
                        useFooterBorders[k] = true;
                    }
                }
                footerRenderer.rows.get(j)[i].setBorders(maxBorder, 0);
                i += footerRenderer.rows.get(j)[i].getModelElement().getColspan();
                j = 0;
            } else {
                j++;
                if (j == rowNum) {
                    break;
                }
            }
        }
        return useFooterBorders;
    }

    private void fixFooterBorders(ArrayList<Border> tableBottomBorders, int colNum, int rowNum, boolean[] useFooterBorders) {
        int j = 0;
        int i = 0;
        while (i < colNum) {
            if (null != footerRenderer.rows.get(j)[i]) {
                for (int k = i; k < i + footerRenderer.rows.get(j)[i].getModelElement().getColspan(); k++) {
                    if (!useFooterBorders[k]) {
                        footerRenderer.horizontalBorders.get(j).set(k, tableBottomBorders.get(k));
                    }
                }
                i += footerRenderer.rows.get(j)[i].getModelElement().getColspan();
                j = 0;
            } else {
                j++;
                if (j == rowNum) {
                    break;
                }
            }
        }
    }

    private void correctCellsOccupiedAreas(int row, int[] targetOverflowRowIndex) {
        // Correct occupied areas of all added cells
        for (int k = 0; k <= row; k++) {
            CellRenderer[] currentRow = rows.get(k);
            if (k < row || (row + 1 == heights.size())) {
                for (int col = 0; col < currentRow.length; col++) {
                    CellRenderer cell = currentRow[col];
                    if (cell == null) {
                        continue;
                    }
                    float height = 0;
                    int rowspan = (int) cell.getPropertyAsInteger(Property.ROWSPAN);
                    for (int l = k; l > ((k == row + 1) ? targetOverflowRowIndex[col] : k) - rowspan && l >= 0; l--) {
                        height += (float) heights.get(l);
                    }
                    // Correcting cell bbox only. We don't need #move() here.
                    // This is because of BlockRenderer's specificity regarding occupied area.
                    float shift = height - cell.getOccupiedArea().getBBox().getHeight();
                    Rectangle bBox = cell.getOccupiedArea().getBBox();
                    bBox.moveDown(shift);
                    bBox.setHeight(height);
                    cell.applyVerticalAlignment();
                }
            }
        }
    }

    private void prepareBuildingBordersArrays(CellRenderer cell, Border[] tableBorders, int colNum, int row, int col) {
        Border[] cellBorders = cell.getBorders();
        int colspan = (int) cell.getPropertyAsInteger(Property.COLSPAN);
        int rowspan = (int) cell.getPropertyAsInteger(Property.ROWSPAN);

        if (0 >= row - rowspan + 1) {
            Border collapsed = getCollapsedBorder(cellBorders[0],
                    null != headerRenderer ? headerRenderer.horizontalBorders.get(headerRenderer.horizontalBorders.size() - 1).get(col) : tableBorders[0]);
            if (null != headerRenderer && collapsed == cellBorders[0]) {
                headerRenderer.horizontalBorders.get(headerRenderer.horizontalBorders.size() - 1).set(col, collapsed);
            }
            cell.setProperty(Property.BORDER_TOP, collapsed);
        }
        if (0 == col) {
            cell.setProperty(Property.BORDER_LEFT, getCollapsedBorder(cellBorders[3], tableBorders[3]));
        }
        if (colNum == col + colspan) {
            cell.setProperty(Property.BORDER_RIGHT, getCollapsedBorder(cellBorders[1], tableBorders[1]));
        }
    }

    private void buildBordersArrays(CellRenderer cell, int row, int col) {
        // We should check if the row number is less than horizontal borders array size. It can happen if the cell with
        // big rowspan doesn't fit current area and is going to be placed partial.
        if (row > horizontalBorders.size()) {
            row--;
        }
        int currCellColspan = (int) cell.getPropertyAsInteger(Property.COLSPAN);

        int nextCellRow;
        int j;

        // consider the cell on the left side of the current one
        if (col != 0 && null == rows.get(row)[col - 1]) {
            j = col;
            do {
                j--;
                nextCellRow = row;
                while (rows.size() != nextCellRow && null == rows.get(nextCellRow)[j]) {
                    nextCellRow++;
                }

            } while (j > 0 && rows.size() != nextCellRow &&
                    (j + rows.get(nextCellRow)[j].getPropertyAsInteger(Property.COLSPAN) != col ||
                            nextCellRow - rows.get(nextCellRow)[j].getPropertyAsInteger(Property.ROWSPAN) + 1 != row));
            if (j >= 0 && nextCellRow != rows.size()) {
                CellRenderer nextCell = rows.get(nextCellRow)[j];
                buildBordersArrays(nextCell, nextCellRow, true);
            }

        }
        // consider cells under the current one
        j = 0;
        while (j < currCellColspan) {
            nextCellRow = row + 1;
            while (nextCellRow < rows.size() && null == rows.get(nextCellRow)[col + j]) {
                nextCellRow++;
            }
            if (nextCellRow == rows.size()) {
                break;
            }
            CellRenderer nextCell = rows.get(nextCellRow)[col + j];
            // otherwise the border was considered previously
            if (row == nextCellRow - nextCell.getPropertyAsInteger(Property.ROWSPAN)) {
                buildBordersArrays(nextCell, nextCellRow, true);
            }
            j += (int) nextCell.getPropertyAsInteger(Property.COLSPAN);
        }

        // consider cells on the right side of the current one
        if (col + currCellColspan < rows.get(row).length) {
            nextCellRow = row;
            while (nextCellRow < rows.size() && null == rows.get(nextCellRow)[col + currCellColspan]) {
                nextCellRow++;
            }
            if (nextCellRow != rows.size()) {
                CellRenderer nextCell = rows.get(nextCellRow)[col + currCellColspan];
                buildBordersArrays(nextCell, nextCellRow, true);
            }
        }
        // consider current cell
        buildBordersArrays(cell, row, false);

    }

    private void buildBordersArrays(CellRenderer cell, int row, boolean isNeighbourCell) {
        int colspan = (int) cell.getPropertyAsInteger(Property.COLSPAN);
        int rowspan = (int) cell.getPropertyAsInteger(Property.ROWSPAN);
        int colN = cell.getModelElement().getCol();
        Border[] cellBorders = cell.getBorders();

        // cell with big rowspan was splitted
        if (row + 1 - rowspan < 0) {
            rowspan = row + 1;
        }

        // consider top border
        for (int i = 0; i < colspan; i++) {
            if (!checkAndReplaceBorderInArray(horizontalBorders, row + 1 - rowspan, colN + i, cellBorders[0], false) && !isNeighbourCell) {
                cell.setBorders(horizontalBorders.get(row + 1 - rowspan).get(colN + i), 0);
            }
        }
        // consider bottom border
        for (int i = 0; i < colspan; i++) {
            if (!checkAndReplaceBorderInArray(horizontalBorders, row + 1, colN + i, cellBorders[2], true) && !isNeighbourCell) {
                cell.setBorders(horizontalBorders.get(row + 1).get(colN + i), 2);
            }
        }
        // process big rowspan
        if (rowspan > 1) {
            int numOfColumns = ((Table) getModelElement()).getNumberOfColumns();
            for (int k = row - rowspan + 1; k <= row; k++) {
                ArrayList<Border> borders = horizontalBorders.get(k);
                if (borders.size() < numOfColumns) {
                    for (int j = borders.size(); j < numOfColumns; j++) {
                        borders.add(null);
                    }
                }
            }
        }
        // consider left border
        for (int j = row - rowspan + 1; j <= row; j++) {
            if (!checkAndReplaceBorderInArray(verticalBorders, colN, j, cellBorders[3], false) && !isNeighbourCell) {
                cell.setBorders(verticalBorders.get(colN).get(j), 3);
            }
        }
        // consider right border
        for (int i = row - rowspan + 1; i <= row; i++) {
            if (!checkAndReplaceBorderInArray(verticalBorders, colN + colspan, i, cellBorders[1], true) && !isNeighbourCell) {
                cell.setBorders(verticalBorders.get(colN + colspan).get(i), 1);
            }
        }
        // process big colspan
        if (colspan > 1) {
            for (int k = colN; k <= colspan + colN; k++) {
                ArrayList<Border> borders = verticalBorders.get(k);
                if (borders.size() < row + rowspan) {
                    for (int l = borders.size(); l < row + rowspan; l++) {
                        borders.add(null);
                    }
                }
            }
        }
    }

    private float[] getCollapsedBorderWidths(List<CellRenderer[]> rowList, Border[] tableBorders, boolean collapseTop) {
        // Find left, right and top collapsed borders widths.
        // In order to find left and right border widths we try to consider as few rows ad possible
        // i.e. the borders still can be drawn outside the layout area.
        float[] widths = {0, -1, 0, -1};

        Border border;
        int row = 0;
        while (row < rowList.size() && (-1 == widths[3] || -1 == widths[1])) {
            CellRenderer[] currentRow = rowList.get(row);
            if (0 == row) {
                int col = 0;
                while (col < currentRow.length) {
                    if (null != rowList.get(row)[col]) {
                        border = rowList.get(row)[col].getBorders()[0];
                        if (null != border && widths[0] < border.getWidth()) {
                            widths[0] = border.getWidth();
                        }
                        col += (int) rowList.get(row)[col].getPropertyAsInteger(Property.COLSPAN);
                        row = 0;
                    } else {
                        row++;
                        if (row == rowList.size()) {
                            break;
                        }
                    }
                }
                row = 0;
            }
            if (0 != currentRow.length) {
                if (null != currentRow[0]) {
                    border = currentRow[0].getBorders()[3];
                    if (null != border && border.getWidth() > widths[3]) {
                        widths[3] = border.getWidth();
                    }
                }
                // the last cell in a row can have big colspan
                int lastInRow = currentRow.length - 1;
                while (lastInRow >= 0 && null == currentRow[lastInRow]) {
                    lastInRow--;
                }
                if (lastInRow >= 0 && currentRow.length == lastInRow + currentRow[lastInRow].getPropertyAsInteger(Property.COLSPAN)) {
                    border = currentRow[lastInRow].getBorders()[1];
                    if (null != border && border.getWidth() > widths[1]) {
                        widths[1] = border.getWidth();
                    }
                }
            }
            row++;
        }
        // collapse with table borders
        if (collapseTop) {
            widths[0] = Math.max(null == tableBorders[0] ? 0 : tableBorders[0].getWidth(), widths[0]);
        }
        widths[1] = Math.max(null == tableBorders[1] ? 0 : tableBorders[1].getWidth(), widths[1]);
        widths[2] = null == tableBorders[2] ? 0 : tableBorders[2].getWidth();
        widths[3] = Math.max(null == tableBorders[3] ? 0 : tableBorders[3].getWidth(), widths[3]);
        return widths;
    }

    /**
     * Returns the collapsed border. We process collapse
     * if the table border width is strictly greater than cell border width.
     *
     * @param cellBorder  cell border
     * @param tableBorder table border
     * @return the collapsed border
     */
    private Border getCollapsedBorder(Border cellBorder, Border tableBorder) {
        if (null != tableBorder) {
            if (null == cellBorder || cellBorder.getWidth() < tableBorder.getWidth()) {
                return tableBorder;
            }
        }
        if (null != cellBorder) {
            return cellBorder;
        } else {
            return Border.NO_BORDER;
        }
    }

    private boolean checkAndReplaceBorderInArray(ArrayList<ArrayList<Border>> borderArray, int i, int j, Border borderToAdd, boolean hasPriority) {
        if (borderArray.size() <= i) {
            for (int count = borderArray.size(); count <= i; count++) {
                borderArray.add(new ArrayList<Border>());
            }
        }
        ArrayList<Border> borders = borderArray.get(i);
        if (borders.isEmpty()) {
            for (int count = 0; count < j; count++) {
                borders.add(null);
            }
            borders.add(borderToAdd);
            return true;
        }
        if (borders.size() == j) {
            borders.add(borderToAdd);
            return true;
        }
        if (borders.size() < j) {
            for (int count = borders.size(); count <= j; count++) {
                borders.add(count, null);
            }
        }
        Border neighbour = borders.get(j);
        if (neighbour == null) {
            borders.set(j, borderToAdd);
            return true;
        } else {
            if (neighbour != borderToAdd) {
                if (borderToAdd != null && neighbour.getWidth() <= borderToAdd.getWidth()) {
                    if (!hasPriority && neighbour.getWidth() == borderToAdd.getWidth()) {
                        return false;
                    }
                    borders.set(j, borderToAdd);
                    return true;
                }
            }
        }

        return false;
    }

    protected void extendLastRow(CellRenderer[] lastRow, Rectangle freeBox) {
        if (null != lastRow && 0 != heights.size()) {
            heights.set(heights.size() - 1, heights.get(heights.size() - 1) + freeBox.getHeight());
            occupiedArea.getBBox().moveDown(freeBox.getHeight()).increaseHeight(freeBox.getHeight());
            for (CellRenderer cell : lastRow) {
                if (null != cell) {
                    cell.occupiedArea.getBBox().moveDown(freeBox.getHeight()).increaseHeight(freeBox.getHeight());
                }
            }
            freeBox.moveUp(freeBox.getHeight()).setHeight(0);
        }
    }

    /**
     * This method is used to set row range for table renderer during creating a new renderer.
     * The purpose to use this method is to remove input argument RowRange from createOverflowRenderer
     * and createSplitRenderer methods.
     */
    private void setRowRange(Table.RowRange rowRange) {
        this.rowRange = rowRange;
        for (int row = rowRange.getStartRow(); row <= rowRange.getFinishRow(); row++) {
            rows.add(new CellRenderer[((Table) modelElement).getNumberOfColumns()]);
        }
    }

<<<<<<< HEAD
    private TableRenderer initFooterOrHeaderRenderer(boolean footer) {
        Table table = (Table)getModelElement();
        Table footerOrHearder = footer ? table.getFooter() : table.getHeader();
        int possibleMissingBorderIndex = footer ? 0 : 2;
        int definiteMissingBorderIndex = footer ? 2 : 0;
        Border[] borders = getBorders();
        TableRenderer renderer = (TableRenderer) footerOrHearder.createRendererSubTree().setParent(this);
        if (table.isEmpty()) {
            renderer.setBorders(borders[possibleMissingBorderIndex], possibleMissingBorderIndex);
            setBorders(Border.NO_BORDER, possibleMissingBorderIndex);
        }
        renderer.setBorders(borders[1], 1);
        renderer.setBorders(borders[3], 3);
        renderer.setBorders(borders[definiteMissingBorderIndex], definiteMissingBorderIndex);
        setBorders(Border.NO_BORDER, definiteMissingBorderIndex);
=======
    private TableRenderer initFooterOrHeaderRenderer(boolean footer, Border[] tableBorders) {
        Table table = (Table)getModelElement();
        Table footerOrHeader = footer ? table.getFooter() : table.getHeader();
        int innerBorder = footer ? 0 : 2;
        int outerBorder = footer ? 2 : 0;
        TableRenderer renderer = (TableRenderer) footerOrHeader.createRendererSubTree().setParent(this);
        Border[] borders = renderer.getBorders();
        if (table.isEmpty()) {
            renderer.setBorders(getCollapsedBorder(borders[innerBorder], tableBorders[innerBorder]), innerBorder);
            setBorders(Border.NO_BORDER, innerBorder);
        }
        renderer.setBorders(getCollapsedBorder(borders[1], tableBorders[1]), 1);
        renderer.setBorders(getCollapsedBorder(borders[3], tableBorders[3]), 3);
        renderer.setBorders(getCollapsedBorder(borders[outerBorder], tableBorders[outerBorder]), outerBorder);
        setBorders(Border.NO_BORDER, outerBorder);
>>>>>>> 83b51e61
        return renderer;
    }


    /**
     * This is a struct used for convenience in layout.
     */
    private static class CellRendererInfo {
        public CellRenderer cellRenderer;
        public int column;
        public int finishRowInd;

        public CellRendererInfo(CellRenderer cellRenderer, int column, int finishRow) {
            this.cellRenderer = cellRenderer;
            this.column = column;
            // When a cell has a rowspan, this is the index of the finish row of the cell.
            // Otherwise, this is simply the index of the row of the cell in the {@link #rows} array.
            this.finishRowInd = finishRow;
        }
    }
}<|MERGE_RESOLUTION|>--- conflicted
+++ resolved
@@ -204,15 +204,10 @@
         Table tableModel = (Table) getModelElement();
 
         Float tableWidth = retrieveWidth(layoutBox.getWidth());
-<<<<<<< HEAD
-        // Float blockHeight = retrieveHeight();
-        Float blockMaxHeight = retrieveMaxHeight();
-=======
         if (layoutBox.getWidth() > tableWidth) {
             layoutBox.setWidth((float) tableWidth);
         }
 
->>>>>>> 83b51e61
         if (null != blockMaxHeight && blockMaxHeight < layoutBox.getHeight()
                 && !Boolean.TRUE.equals(getPropertyAsBoolean(Property.FORCED_PLACEMENT))) {
             layoutBox.moveUp(layoutBox.getHeight() - (float) blockMaxHeight).setHeight((float) blockMaxHeight);
@@ -224,11 +219,6 @@
         horizontalBorders = new ArrayList<>();
         verticalBorders = new ArrayList<>();
 
-<<<<<<< HEAD
-
-        if (tableModel.getFooter() != null) {
-            footerRenderer = initFooterOrHeaderRenderer(true);
-=======
         Table footerElement = tableModel.getFooter();
         // footer can be skipped, but after the table content will be layouted
         boolean footerShouldBeApplied = !(tableModel.isComplete() && 0 != tableModel.getLastRowBottomBorder().size() && tableModel.isSkipLastFooter());
@@ -236,7 +226,6 @@
             borders = getBorders();
             footerRenderer = initFooterOrHeaderRenderer(true, borders);
             bottomTableBorderWidth = 0;
->>>>>>> 83b51e61
 
             collapsedTableBorderWidths = getCollapsedBorderWidths(footerRenderer.rows, footerRenderer.getBorders(), false);
             float rightFooterBorderWidth = collapsedTableBorderWidths[1];
@@ -278,20 +267,16 @@
             }
         }
 
+        Table headerElement = tableModel.getHeader();
         boolean isFirstHeader = rowRange.getStartRow() == 0 && isOriginalNonSplitRenderer;
         boolean headerShouldBeApplied = !rows.isEmpty() && (!isOriginalNonSplitRenderer || isFirstHeader && !tableModel.isSkipFirstHeader());
 
-<<<<<<< HEAD
-        if (tableModel.getHeader() != null && headerShouldBeApplied) {
-            headerRenderer = initFooterOrHeaderRenderer(false);
-=======
         if (headerElement != null && headerShouldBeApplied) {
             borders = getBorders();
             headerRenderer = initFooterOrHeaderRenderer(false, borders);
             if (tableModel.isEmpty()) {
                 bottomTableBorderWidth = 0;
             }
->>>>>>> 83b51e61
 
             collapsedTableBorderWidths = getCollapsedBorderWidths(headerRenderer.rows, headerRenderer.getBorders(), false);
             float rightHeaderBorderWidth = collapsedTableBorderWidths[1];
@@ -1390,7 +1375,6 @@
     }
 
     @Override
-<<<<<<< HEAD
     MinMaxWidth getMinMaxWidth(float availableWidth) {
         Rectangle layoutBox = new Rectangle(availableWidth, AbstractRenderer.INF);
         Table tableModel = (Table) getModelElement();
@@ -1413,9 +1397,11 @@
 
         MinMaxWidth[][] cellsMinMaxWidth = new MinMaxWidth[nrow][ncol];
         int[][] cellsColspan = new int[nrow][ncol];
+        Border[] borders;
 
         if (tableModel.getFooter() != null) {
-            footerRenderer = initFooterOrHeaderRenderer(true);
+            borders = getBorders();
+            footerRenderer = initFooterOrHeaderRenderer(true, borders);
             collapsedTableBorderWidths = getCollapsedBorderWidths(footerRenderer.rows, footerRenderer.getBorders(), false);
             leftTableBorderWidth = Math.max(leftTableBorderWidth, collapsedTableBorderWidths[3]);
             rightTableBorderWidth = Math.max(rightTableBorderWidth, collapsedTableBorderWidths[1]);
@@ -1424,7 +1410,8 @@
         boolean isFirstHeader = rowRange.getStartRow() == 0 && isOriginalNonSplitRenderer;
         boolean headerShouldBeApplied = !rows.isEmpty() && (!isOriginalNonSplitRenderer || isFirstHeader && !tableModel.isSkipFirstHeader());
         if (tableModel.getHeader() != null && headerShouldBeApplied) {
-            headerRenderer = initFooterOrHeaderRenderer(false);
+            borders = getBorders();
+            headerRenderer = initFooterOrHeaderRenderer(false, borders);
             collapsedTableBorderWidths = getCollapsedBorderWidths(headerRenderer.rows, headerRenderer.getBorders(), false);
             float rightHeaderBorderWidth = collapsedTableBorderWidths[1];
             float leftHeaderBorderWidth = collapsedTableBorderWidths[3];
@@ -1432,7 +1419,7 @@
             rightTableBorderWidth = Math.max(rightTableBorderWidth, rightHeaderBorderWidth);
         }
 
-        Border[] borders = getBorders();
+        borders = getBorders();
         // Apply halves of the borders. The other halves are applied on a Cell level
         layoutBox.<Rectangle>applyMargins(0, rightTableBorderWidth / 2, 0, leftTableBorderWidth / 2, false);
         tableWidth -= rightTableBorderWidth / 2 + leftTableBorderWidth / 2;
@@ -1506,8 +1493,6 @@
     }
 
     @Override
-=======
->>>>>>> 83b51e61
     public void drawBorder(DrawContext drawContext) {
         // Do nothing here. Itext7 handles cell and table borders collapse and draws result borders during #drawBorders()
     }
@@ -2075,23 +2060,6 @@
         }
     }
 
-<<<<<<< HEAD
-    private TableRenderer initFooterOrHeaderRenderer(boolean footer) {
-        Table table = (Table)getModelElement();
-        Table footerOrHearder = footer ? table.getFooter() : table.getHeader();
-        int possibleMissingBorderIndex = footer ? 0 : 2;
-        int definiteMissingBorderIndex = footer ? 2 : 0;
-        Border[] borders = getBorders();
-        TableRenderer renderer = (TableRenderer) footerOrHearder.createRendererSubTree().setParent(this);
-        if (table.isEmpty()) {
-            renderer.setBorders(borders[possibleMissingBorderIndex], possibleMissingBorderIndex);
-            setBorders(Border.NO_BORDER, possibleMissingBorderIndex);
-        }
-        renderer.setBorders(borders[1], 1);
-        renderer.setBorders(borders[3], 3);
-        renderer.setBorders(borders[definiteMissingBorderIndex], definiteMissingBorderIndex);
-        setBorders(Border.NO_BORDER, definiteMissingBorderIndex);
-=======
     private TableRenderer initFooterOrHeaderRenderer(boolean footer, Border[] tableBorders) {
         Table table = (Table)getModelElement();
         Table footerOrHeader = footer ? table.getFooter() : table.getHeader();
@@ -2107,7 +2075,6 @@
         renderer.setBorders(getCollapsedBorder(borders[3], tableBorders[3]), 3);
         renderer.setBorders(getCollapsedBorder(borders[outerBorder], tableBorders[outerBorder]), outerBorder);
         setBorders(Border.NO_BORDER, outerBorder);
->>>>>>> 83b51e61
         return renderer;
     }
 
