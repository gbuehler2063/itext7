--- conflicted
+++ resolved
@@ -71,7 +71,6 @@
 import com.itextpdf.layout.property.Property;
 import com.itextpdf.layout.property.VerticalAlignment;
 import com.itextpdf.layout.property.ClearPropertyValue;
-import com.itextpdf.layout.property.UnitValue;
 import org.slf4j.Logger;
 import org.slf4j.LoggerFactory;
 
@@ -199,7 +198,6 @@
             }
             while ((result = childRenderer.setParent(this).layout(new LayoutContext(new LayoutArea(pageNumber, layoutBox), childMarginsInfo, floatRendererAreas, wasHeightClipped || wasParentsHeightClipped)))
                     .getStatus() != LayoutResult.FULL) {
-<<<<<<< HEAD
                 if (marginsCollapsingEnabled && result.getStatus() != LayoutResult.NOTHING) {
                     marginsCollapseHandler.endChildMarginsHandling(layoutBox);
                 }
@@ -210,13 +208,7 @@
                     break;
                 }
 
-                if (marginsCollapsingEnabled && !isCellRenderer) {
-=======
                 if (marginsCollapsingEnabled) {
-                    if (result.getStatus() != LayoutResult.NOTHING) {
-                        marginsCollapseHandler.endChildMarginsHandling(layoutBox);
-                    }
->>>>>>> 9a4df5d3
                     marginsCollapseHandler.endMarginsCollapse(layoutBox);
                 }
 
