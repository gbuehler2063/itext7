--- conflicted
+++ resolved
@@ -88,24 +88,10 @@
         maxDescent = 0;
         int childPos = 0;
 
-<<<<<<< HEAD
         MinMaxWidth minMaxWidth = new MinMaxWidth(0, layoutBox.getWidth());
         AbstractWidthHandler widthHandler = new MaxSumWidthHandler(minMaxWidth);
-
-        BaseDirection baseDirection = this.<BaseDirection>getProperty(Property.BASE_DIRECTION);
-        for (IRenderer renderer : childRenderers) {
-            if (renderer instanceof TextRenderer) {
-                renderer.setParent(this);
-                ((TextRenderer) renderer).applyOtf();
-                renderer.setParent(null);
-                if (baseDirection == null || baseDirection == BaseDirection.NO_BIDI) {
-                    baseDirection = renderer.<BaseDirection>getOwnProperty(Property.BASE_DIRECTION);
-                }
-            }
-        }
-=======
+        
         updateChildrenParent();
->>>>>>> 83b51e61
 
         resolveChildrenFonts();
 
@@ -534,22 +520,12 @@
         return false;
     }
 
-<<<<<<< HEAD
     @Override
     protected MinMaxWidth getMinMaxWidth(float availableWidth) {
         LineLayoutResult result = (LineLayoutResult) layout(new LayoutContext(new LayoutArea(1, new Rectangle(availableWidth, AbstractRenderer.INF))));
         return result.getNotNullMinMaxWidth(availableWidth);
     }
 
-    private List<int[]> createOrGetReversedProperty(TextRenderer newRenderer) {
-        if (!newRenderer.hasOwnProperty(Property.REVERSED)) {
-            newRenderer.setProperty(Property.REVERSED, new ArrayList<int[]>());
-        }
-        return newRenderer.<List<int[]>>getOwnProperty(Property.REVERSED);
-    }
-
-=======
->>>>>>> 83b51e61
     private IRenderer getLastChildRenderer() {
         return childRenderers.get(childRenderers.size() - 1);
     }
