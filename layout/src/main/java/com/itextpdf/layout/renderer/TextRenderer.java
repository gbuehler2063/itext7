/*

    This file is part of the iText (R) project.
    Copyright (c) 1998-2017 iText Group NV
    Authors: Bruno Lowagie, Paulo Soares, et al.

    This program is free software; you can redistribute it and/or modify
    it under the terms of the GNU Affero General Public License version 3
    as published by the Free Software Foundation with the addition of the
    following permission added to Section 15 as permitted in Section 7(a):
    FOR ANY PART OF THE COVERED WORK IN WHICH THE COPYRIGHT IS OWNED BY
    ITEXT GROUP. ITEXT GROUP DISCLAIMS THE WARRANTY OF NON INFRINGEMENT
    OF THIRD PARTY RIGHTS

    This program is distributed in the hope that it will be useful, but
    WITHOUT ANY WARRANTY; without even the implied warranty of MERCHANTABILITY
    or FITNESS FOR A PARTICULAR PURPOSE.
    See the GNU Affero General Public License for more details.
    You should have received a copy of the GNU Affero General Public License
    along with this program; if not, see http://www.gnu.org/licenses or write to
    the Free Software Foundation, Inc., 51 Franklin Street, Fifth Floor,
    Boston, MA, 02110-1301 USA, or download the license from the following URL:
    http://itextpdf.com/terms-of-use/

    The interactive user interfaces in modified source and object code versions
    of this program must display Appropriate Legal Notices, as required under
    Section 5 of the GNU Affero General Public License.

    In accordance with Section 7(b) of the GNU Affero General Public License,
    a covered work must retain the producer line in every PDF that is created
    or manipulated using iText.

    You can be released from the requirements of the license by purchasing
    a commercial license. Buying such a license is mandatory as soon as you
    develop commercial activities involving the iText software without
    disclosing the source code of your own applications.
    These activities include: offering paid services to customers as an ASP,
    serving PDFs on the fly in a web application, shipping iText with a closed
    source product.

    For more information, please contact iText Software Corp. at this
    address: sales@itextpdf.com
 */
package com.itextpdf.layout.renderer;

import com.itextpdf.io.LogMessageConstant;
import com.itextpdf.io.font.FontMetrics;
import com.itextpdf.io.font.FontProgram;
import com.itextpdf.io.font.TrueTypeFont;
import com.itextpdf.io.font.otf.Glyph;
import com.itextpdf.io.font.otf.GlyphLine;
import com.itextpdf.io.util.TextUtil;
import com.itextpdf.kernel.color.Color;
import com.itextpdf.kernel.font.PdfFont;
import com.itextpdf.kernel.font.PdfType0Font;
import com.itextpdf.kernel.geom.Rectangle;
import com.itextpdf.kernel.pdf.PdfDictionary;
import com.itextpdf.kernel.pdf.PdfDocument;
import com.itextpdf.kernel.pdf.PdfName;
import com.itextpdf.kernel.pdf.canvas.CanvasArtifact;
import com.itextpdf.kernel.pdf.canvas.PdfCanvas;
import com.itextpdf.kernel.pdf.canvas.PdfCanvasConstants;
import com.itextpdf.kernel.pdf.tagutils.IAccessibleElement;
import com.itextpdf.kernel.pdf.tagutils.TagTreePointer;
import com.itextpdf.layout.border.Border;
import com.itextpdf.layout.element.Text;
import com.itextpdf.layout.font.FontCharacteristics;
import com.itextpdf.layout.font.FontFamilySplitter;
import com.itextpdf.layout.font.FontProvider;
import com.itextpdf.layout.font.FontSelectorStrategy;
import com.itextpdf.layout.font.FontSet;
import com.itextpdf.layout.hyphenation.Hyphenation;
import com.itextpdf.layout.hyphenation.HyphenationConfig;
import com.itextpdf.layout.layout.LayoutArea;
import com.itextpdf.layout.layout.LayoutContext;
import com.itextpdf.layout.layout.LayoutResult;
import com.itextpdf.layout.layout.TextLayoutResult;
import com.itextpdf.layout.minmaxwidth.MinMaxWidth;
import com.itextpdf.layout.property.Background;
import com.itextpdf.layout.property.BaseDirection;
import com.itextpdf.layout.property.FontKerning;
import com.itextpdf.layout.property.Property;
import com.itextpdf.layout.property.TransparentColor;
import com.itextpdf.layout.property.Underline;
import com.itextpdf.layout.splitting.ISplitCharacters;
import org.slf4j.Logger;
import org.slf4j.LoggerFactory;

import java.util.ArrayList;
import java.util.Collection;
import java.util.Collections;
import java.util.EnumMap;
import java.util.Iterator;
import java.util.List;
import java.util.Map;

/**
 * This class represents the {@link IRenderer renderer} object for a {@link Text}
 * object. It will draw the glyphs of the textual content on the {@link DrawContext}.
 */
public class TextRenderer extends AbstractRenderer implements ILeafElementRenderer {

    protected static final float TEXT_SPACE_COEFF = FontProgram.UNITS_NORMALIZATION;
    private static final float ITALIC_ANGLE = 0.21256f;
    private static final float BOLD_SIMULATION_STROKE_COEFF = 1 / 30f;
    private static final float TYPO_ASCENDER_SCALE_COEFF = 1.2f;

    protected float yLineOffset;

    // font should be stored only during converting original string to GlyphLine, however now it's not true
    private PdfFont font;
    protected GlyphLine text;
    protected GlyphLine line;
    protected String strToBeConverted;

    protected boolean otfFeaturesApplied = false;

    protected float tabAnchorCharacterPosition = -1;

    protected List<int[]> reversedRanges;

    protected GlyphLine savedWordBreakAtLineEnding;

    /**
     * Creates a TextRenderer from its corresponding layout object.
     *
     * @param textElement the {@link Text} which this object should manage
     */
    public TextRenderer(Text textElement) {
        this(textElement, textElement.getText());
    }

    /**
     * Creates a TextRenderer from its corresponding layout object, with a custom
     * text to replace the contents of the {@link Text}.
     *
     * @param textElement the {@link Text} which this object should manage
     * @param text        the replacement text
     */
    public TextRenderer(Text textElement, String text) {
        super(textElement);
        this.strToBeConverted = text;
    }

    protected TextRenderer(TextRenderer other) {
        super(other);
        this.text = other.text;
        this.line = other.line;
        this.font = other.font;
        this.yLineOffset = other.yLineOffset;
        this.strToBeConverted = other.strToBeConverted;
        this.otfFeaturesApplied = other.otfFeaturesApplied;
        this.tabAnchorCharacterPosition = other.tabAnchorCharacterPosition;
        this.reversedRanges = other.reversedRanges;
    }

    @Override
    public LayoutResult layout(LayoutContext layoutContext) {
        updateFontAndText();
        if (null != text) {
            text = getGlyphlineWithSpacesInsteadOfTabs(text);
        }

        LayoutArea area = layoutContext.getArea();
        float[] margins = getMargins();
        Rectangle layoutBox = applyMargins(area.getBBox().clone(), margins, false);
        Border[] borders = getBorders();
        applyBorderBox(layoutBox, borders, false);

        MinMaxWidth countedMinMaxWidth = new MinMaxWidth(area.getBBox().getWidth() - layoutBox.getWidth(), area.getBBox().getWidth());
        AbstractWidthHandler widthHandler = new MaxSumWidthHandler(countedMinMaxWidth);

        occupiedArea = new LayoutArea(area.getPageNumber(), new Rectangle(layoutBox.getX(), layoutBox.getY() + layoutBox.getHeight(), 0, 0));

        boolean anythingPlaced = false;

        int currentTextPos = text.start;
        float fontSize = (float) this.getPropertyAsFloat(Property.FONT_SIZE);
        float textRise = (float) this.getPropertyAsFloat(Property.TEXT_RISE);
        Float characterSpacing = this.getPropertyAsFloat(Property.CHARACTER_SPACING);
        Float wordSpacing = this.getPropertyAsFloat(Property.WORD_SPACING);
        float hScale = (float) this.getProperty(Property.HORIZONTAL_SCALING, (Float) 1f);
        ISplitCharacters splitCharacters = this.<ISplitCharacters>getProperty(Property.SPLIT_CHARACTERS);
        float italicSkewAddition = Boolean.TRUE.equals(getPropertyAsBoolean(Property.ITALIC_SIMULATION)) ? ITALIC_ANGLE * fontSize : 0;
        float boldSimulationAddition = Boolean.TRUE.equals(getPropertyAsBoolean(Property.BOLD_SIMULATION)) ? BOLD_SIMULATION_STROKE_COEFF * fontSize : 0;

        line = new GlyphLine(text);
        line.start = line.end = -1;

        float[] ascenderDescender = calculateAscenderDescender(font);
        float ascender = ascenderDescender[0];
        float descender = ascenderDescender[1];

        float currentLineAscender = 0;
        float currentLineDescender = 0;
        float currentLineHeight = 0;
        int initialLineTextPos = currentTextPos;
        float currentLineWidth = 0;
        int previousCharPos = -1;

        savedWordBreakAtLineEnding = null;
        Glyph wordBreakGlyphAtLineEnding = null;

        Character tabAnchorCharacter = this.<Character>getProperty(Property.TAB_ANCHOR);

        TextLayoutResult result = null;

        // true in situations like "\nHello World" or "Hello\nWorld"
        boolean isSplitForcedByNewLine = false;
        // needed in situation like "\nHello World" or " Hello World", when split occurs on first character, but we want to leave it on previous line
        boolean forcePartialSplitOnFirstChar = false;
        // true in situations like "Hello\nWorld"
        boolean ignoreNewLineSymbol = false;

        // For example, if a first character is a RTL mark (U+200F), and the second is a newline, we need to break anyway
        int firstPrintPos = currentTextPos;
        while (firstPrintPos < text.end && noPrint(text.get(firstPrintPos))) {
            firstPrintPos++;
        }

        while (currentTextPos < text.end) {
            if (noPrint(text.get(currentTextPos))) {
                if (line.start == -1) {
                    line.start = currentTextPos;
                }
                line.end = Math.max(line.end, currentTextPos + 1);
                currentTextPos++;
                continue;
            }

            int nonBreakablePartEnd = text.end - 1;
            float nonBreakablePartFullWidth = 0;
            float nonBreakablePartWidthWhichDoesNotExceedAllowedWidth = 0;
            float nonBreakablePartMaxAscender = 0;
            float nonBreakablePartMaxDescender = 0;
            float nonBreakablePartMaxHeight = 0;
            int firstCharacterWhichExceedsAllowedWidth = -1;

            for (int ind = currentTextPos; ind < text.end; ind++) {
                if (TextUtil.isNewLine(text.get(ind))) {
                    wordBreakGlyphAtLineEnding = text.get(ind);
                    isSplitForcedByNewLine = true;
                    firstCharacterWhichExceedsAllowedWidth = ind + 1;
                    if (ind != firstPrintPos) {
                        ignoreNewLineSymbol = true;
                    } else {
                        // Notice that in that case we do not need to ignore the new line symbol ('\n')
                        forcePartialSplitOnFirstChar = true;
                    }
                    if (line.start == -1) {
                        line.start = currentTextPos;
                    }
                    line.end = Math.max(line.end, firstCharacterWhichExceedsAllowedWidth - 1);
                    break;
                }

                Glyph currentGlyph = text.get(ind);
                if (noPrint(currentGlyph)) {
                    if (splitCharacters.isSplitCharacter(text, ind + 1) &&
                            TextUtil.isSpaceOrWhitespace(text.get(ind + 1))) {
                        nonBreakablePartEnd = ind;
                        break;
                    }
                    continue;
                }
                if (tabAnchorCharacter != null && tabAnchorCharacter == text.get(ind).getUnicode()) {
                    tabAnchorCharacterPosition = currentLineWidth + nonBreakablePartFullWidth;
                    tabAnchorCharacter = null;
                }

                float glyphWidth = getCharWidth(currentGlyph, fontSize, hScale, characterSpacing, wordSpacing) / TEXT_SPACE_COEFF;
                float xAdvance = previousCharPos != -1 ? text.get(previousCharPos).getXAdvance() : 0;
                if (xAdvance != 0) {
                    xAdvance = scaleXAdvance(xAdvance, fontSize, hScale) / TEXT_SPACE_COEFF;
                }
                if ((nonBreakablePartFullWidth + glyphWidth + xAdvance + italicSkewAddition + boldSimulationAddition) > layoutBox.getWidth() - currentLineWidth && firstCharacterWhichExceedsAllowedWidth == -1) {
                    firstCharacterWhichExceedsAllowedWidth = ind;
                    if (TextUtil.isSpaceOrWhitespace(text.get(ind))) {
                        wordBreakGlyphAtLineEnding = currentGlyph;
                        if (ind == firstPrintPos) {
                            forcePartialSplitOnFirstChar = true;
                            firstCharacterWhichExceedsAllowedWidth = ind + 1;
                            break;
                        }
                    }
                }
                if (firstCharacterWhichExceedsAllowedWidth == -1) {
                    nonBreakablePartWidthWhichDoesNotExceedAllowedWidth += glyphWidth + xAdvance;
                }

                nonBreakablePartFullWidth += glyphWidth + xAdvance;
                nonBreakablePartMaxAscender = Math.max(nonBreakablePartMaxAscender, ascender);
                nonBreakablePartMaxDescender = Math.min(nonBreakablePartMaxDescender, descender);
                nonBreakablePartMaxHeight = (nonBreakablePartMaxAscender - nonBreakablePartMaxDescender) * fontSize / TEXT_SPACE_COEFF + textRise;

                previousCharPos = ind;

                if (nonBreakablePartFullWidth + italicSkewAddition + boldSimulationAddition > layoutBox.getWidth()) {
                    // we have extracted all the information we wanted and we do not want to continue.
                    // we will have to split the word anyway.
                    break;
                }

                if (splitCharacters.isSplitCharacter(text, ind) || ind + 1 == text.end ||
                        splitCharacters.isSplitCharacter(text, ind + 1) &&
                                TextUtil.isSpaceOrWhitespace(text.get(ind + 1))) {
                    nonBreakablePartEnd = ind;
                    break;
                }
            }

            if (firstCharacterWhichExceedsAllowedWidth == -1) {
                // can fit the whole word in a line
                if (line.start == -1) {
                    line.start = currentTextPos;
                }
                line.end = Math.max(line.end, nonBreakablePartEnd + 1);
                currentLineAscender = Math.max(currentLineAscender, nonBreakablePartMaxAscender);
                currentLineDescender = Math.min(currentLineDescender, nonBreakablePartMaxDescender);
                currentLineHeight = Math.max(currentLineHeight, nonBreakablePartMaxHeight);
                currentTextPos = nonBreakablePartEnd + 1;
                currentLineWidth += nonBreakablePartFullWidth;
                widthHandler.updateMinChildWidth(nonBreakablePartWidthWhichDoesNotExceedAllowedWidth + italicSkewAddition + boldSimulationAddition);
                widthHandler.updateMaxChildWidth(nonBreakablePartWidthWhichDoesNotExceedAllowedWidth + italicSkewAddition + boldSimulationAddition);
                anythingPlaced = true;
            } else {
                // check if line height exceeds the allowed height
                if (Math.max(currentLineHeight, nonBreakablePartMaxHeight) > layoutBox.getHeight()) {
                    applyBorderBox(occupiedArea.getBBox(), borders, true);
                    applyMargins(occupiedArea.getBBox(), margins, true);
                    // Force to place what we can
                    if (line.start == -1) {
                        line.start = currentTextPos;
                    }
                    line.end = Math.max(line.end, firstCharacterWhichExceedsAllowedWidth - 1);
                    // the line does not fit because of height - full overflow
                    TextRenderer[] splitResult = split(initialLineTextPos);
                    return new TextLayoutResult(LayoutResult.NOTHING, occupiedArea, splitResult[0], splitResult[1], this);
                } else {
                    // cannot fit a word as a whole

                    boolean wordSplit = false;
                    boolean hyphenationApplied = false;

                    HyphenationConfig hyphenationConfig = this.<HyphenationConfig>getProperty(Property.HYPHENATION);
                    if (hyphenationConfig != null) {
                        int[] wordBounds = getWordBoundsForHyphenation(text, currentTextPos, text.end, Math.max(currentTextPos, firstCharacterWhichExceedsAllowedWidth - 1));
                        if (wordBounds != null) {
                            String word = text.toUnicodeString(wordBounds[0], wordBounds[1]);
                            Hyphenation hyph = hyphenationConfig.hyphenate(word);
                            if (hyph != null) {
                                for (int i = hyph.length() - 1; i >= 0; i--) {
                                    String pre = hyph.getPreHyphenText(i);
                                    String pos = hyph.getPostHyphenText(i);
                                    float currentHyphenationChoicePreTextWidth =
                                            getGlyphLineWidth(convertToGlyphLine(pre + hyphenationConfig.getHyphenSymbol()), fontSize, hScale, characterSpacing, wordSpacing);
                                    if (currentLineWidth + currentHyphenationChoicePreTextWidth + italicSkewAddition + boldSimulationAddition <= layoutBox.getWidth()) {
                                        hyphenationApplied = true;

                                        if (line.start == -1) {
                                            line.start = currentTextPos;
                                        }
                                        line.end = Math.max(line.end, currentTextPos + pre.length());
                                        GlyphLine lineCopy = line.copy(line.start, line.end);
                                        lineCopy.add(font.getGlyph(hyphenationConfig.getHyphenSymbol()));
                                        lineCopy.end++;
                                        line = lineCopy;

                                        // TODO these values are based on whole word. recalculate properly based on hyphenated part
                                        currentLineAscender = Math.max(currentLineAscender, nonBreakablePartMaxAscender);
                                        currentLineDescender = Math.min(currentLineDescender, nonBreakablePartMaxDescender);
                                        currentLineHeight = Math.max(currentLineHeight, nonBreakablePartMaxHeight);

                                        currentLineWidth += currentHyphenationChoicePreTextWidth;
                                        widthHandler.updateMinChildWidth(currentHyphenationChoicePreTextWidth + italicSkewAddition + boldSimulationAddition);
                                        widthHandler.updateMaxChildWidth(currentHyphenationChoicePreTextWidth + italicSkewAddition + boldSimulationAddition);

                                        currentTextPos += pre.length();

                                        break;
                                    }
                                }
                            }
                        }
                    }

                    if ((nonBreakablePartFullWidth > layoutBox.getWidth() && !anythingPlaced && !hyphenationApplied) || (forcePartialSplitOnFirstChar)) {
                        // if the word is too long for a single line we will have to split it
                        wordSplit = !forcePartialSplitOnFirstChar;
                        if (line.start == -1) {
                            line.start = currentTextPos;
                        }
                        currentTextPos = firstCharacterWhichExceedsAllowedWidth;
                        line.end = Math.max(line.end, firstCharacterWhichExceedsAllowedWidth);
                        if (wordSplit) {
                            currentLineAscender = Math.max(currentLineAscender, nonBreakablePartMaxAscender);
                            currentLineDescender = Math.min(currentLineDescender, nonBreakablePartMaxDescender);
                            currentLineHeight = Math.max(currentLineHeight, nonBreakablePartMaxHeight);
                            currentLineWidth += nonBreakablePartWidthWhichDoesNotExceedAllowedWidth;
                            widthHandler.updateMinChildWidth(nonBreakablePartWidthWhichDoesNotExceedAllowedWidth + italicSkewAddition + boldSimulationAddition);
                            widthHandler.updateMaxChildWidth(nonBreakablePartWidthWhichDoesNotExceedAllowedWidth + italicSkewAddition + boldSimulationAddition);
                        } else {
                            // process empty line (e.g. '\n')
                            currentLineAscender = ascender;
                            currentLineDescender = descender;
                            currentLineHeight = (currentLineAscender - currentLineDescender) * fontSize / TEXT_SPACE_COEFF + textRise;
                            currentLineWidth += getCharWidth(line.get(line.start), fontSize, hScale, characterSpacing, wordSpacing) / TEXT_SPACE_COEFF;
                        }
                    }
                    if (line.end <= line.start) {
                        return new TextLayoutResult(LayoutResult.NOTHING, occupiedArea, null, this, this);
                    } else {
                        result = new TextLayoutResult(LayoutResult.PARTIAL, occupiedArea, null, null).setWordHasBeenSplit(wordSplit);
                    }

                    break;
                }
            }
        }
        // indicates whether the placing is forced while the layout result is LayoutResult.NOTHING
        boolean isPlacingForcedWhileNothing = false;
        if (currentLineHeight > layoutBox.getHeight()) {
            if (!Boolean.TRUE.equals(getPropertyAsBoolean(Property.FORCED_PLACEMENT))) {
                applyBorderBox(occupiedArea.getBBox(), borders, true);
                applyMargins(occupiedArea.getBBox(), margins, true);
                return new TextLayoutResult(LayoutResult.NOTHING, occupiedArea, null, this, this);
            } else {
                isPlacingForcedWhileNothing = true;
            }
        }

        yLineOffset = currentLineAscender * fontSize / TEXT_SPACE_COEFF;

        occupiedArea.getBBox().moveDown(currentLineHeight);
        occupiedArea.getBBox().setHeight(occupiedArea.getBBox().getHeight() + currentLineHeight);

        occupiedArea.getBBox().setWidth(Math.max(occupiedArea.getBBox().getWidth(), currentLineWidth));
        layoutBox.setHeight(area.getBBox().getHeight() - currentLineHeight);

        occupiedArea.getBBox().setWidth(occupiedArea.getBBox().getWidth() + italicSkewAddition + boldSimulationAddition);
        applyBorderBox(occupiedArea.getBBox(), borders, true);
        applyMargins(occupiedArea.getBBox(), margins, true);

        if (result == null) {
            result = new TextLayoutResult(LayoutResult.FULL, occupiedArea, null, null, isPlacingForcedWhileNothing ? this : null);
        } else {
            TextRenderer[] split;
            if (ignoreNewLineSymbol) {
                // ignore '\n'
                split = splitIgnoreFirstNewLine(currentTextPos);
            } else {
                split = split(currentTextPos);
            }
            result.setSplitForcedByNewline(isSplitForcedByNewLine);
            result.setSplitRenderer(split[0]);
            if (wordBreakGlyphAtLineEnding != null) {
                split[0].saveWordBreakIfNotYetSaved(wordBreakGlyphAtLineEnding);
            }

            // no sense to process empty renderer
            if (split[1].text.start != split[1].text.end) {
                result.setOverflowRenderer(split[1]);
            } else {
                // LayoutResult with partial status should have non-null overflow renderer
                result.setStatus(LayoutResult.FULL);
            }
        }

        result.setMinMaxWidth(countedMinMaxWidth);
        return result;
    }

    public void applyOtf() {
        updateFontAndText();
        Character.UnicodeScript script = this.<Character.UnicodeScript>getProperty(Property.FONT_SCRIPT);
        if (!otfFeaturesApplied) {
            if (script == null && TypographyUtils.isTypographyModuleInitialized()) {
                // Try to autodetect complex script.
                Collection<Character.UnicodeScript> supportedScripts = TypographyUtils.getSupportedScripts();
                Map<Character.UnicodeScript, Integer> scriptFrequency = new EnumMap<Character.UnicodeScript, Integer>(Character.UnicodeScript.class);
                for (int i = text.start; i < text.end; i++) {
                    int unicode = text.get(i).getUnicode();
                    if (unicode > -1) {
                        Character.UnicodeScript glyphScript = Character.UnicodeScript.of(unicode);
                        if (scriptFrequency.containsKey(glyphScript)) {
                            scriptFrequency.put(glyphScript, scriptFrequency.get(glyphScript) + 1);
                        } else {
                            scriptFrequency.put(glyphScript, 1);
                        }
                    }
                }
                Integer max = 0;
                Map.Entry<Character.UnicodeScript, Integer> selectedEntry = null;
                for (Map.Entry<Character.UnicodeScript, Integer> entry : scriptFrequency.entrySet()) {
                    Character.UnicodeScript entryScript = entry.getKey();
                    if (entry.getValue() > max && !Character.UnicodeScript.COMMON.equals(entryScript) && !Character.UnicodeScript.UNKNOWN.equals(entryScript)
                            && !Character.UnicodeScript.INHERITED.equals(entryScript)) {
                        max = entry.getValue();
                        selectedEntry = entry;
                    }
                }
                if (selectedEntry != null) {
                    Character.UnicodeScript selectScript = ((Map.Entry<Character.UnicodeScript, Integer>) selectedEntry).getKey();
                    if ((selectScript == Character.UnicodeScript.ARABIC || selectScript == Character.UnicodeScript.HEBREW) && parent instanceof LineRenderer) {
                        setProperty(Property.BASE_DIRECTION, BaseDirection.DEFAULT_BIDI);
                    }
                    if (supportedScripts != null && supportedScripts.contains(selectScript)) {
                        script = selectScript;
                    }
                }
            }

            if (hasOtfFont() && script != null) {
                TypographyUtils.applyOtfScript(font.getFontProgram(), text, script);
            }

            FontKerning fontKerning = (FontKerning) this.<FontKerning>getProperty(Property.FONT_KERNING, FontKerning.NO);
            if (fontKerning == FontKerning.YES) {
                TypographyUtils.applyKerning(font.getFontProgram(), text);
            }

            otfFeaturesApplied = true;
        }
    }

    @Override
    public void draw(DrawContext drawContext) {
        if (occupiedArea == null) {
            Logger logger = LoggerFactory.getLogger(TextRenderer.class);
            logger.error(LogMessageConstant.OCCUPIED_AREA_HAS_NOT_BEEN_INITIALIZED);
            return;
        }

        // Set up marked content before super.draw so that annotations are placed within marked content
        PdfDocument document = drawContext.getDocument();
        boolean isTagged = drawContext.isTaggingEnabled();
        boolean modelElementIsAccessible = isTagged && getModelElement() instanceof IAccessibleElement;
        boolean isArtifact = isTagged && !modelElementIsAccessible;
        TagTreePointer tagPointer = null;
        IAccessibleElement accessibleElement = null;
        if (isTagged) {
            tagPointer = document.getTagStructureContext().getAutoTaggingPointer();
            if (modelElementIsAccessible) {
                accessibleElement = (IAccessibleElement) getModelElement();
                PdfName role = accessibleElement.getRole();
                if (role != null && !PdfName.Artifact.equals(role)) {
<<<<<<< HEAD
                    if (!tagPointer.isElementConnectedToTag(accessibleElement)) {
                        AccessibleAttributesApplier.applyLayoutAttributes(accessibleElement.getRole(), this, tagPointer);
                    }
=======
                    boolean alreadyCreated = tagPointer.isElementConnectedToTag(accessibleElement);
>>>>>>> da3e88c6
                    tagPointer.addTag(accessibleElement, true);
                    if (!alreadyCreated) {
                        PdfDictionary layoutAttributes = AccessibleAttributesApplier.getLayoutAttributes(accessibleElement.getRole(), this, tagPointer);
                        applyGeneratedAccessibleAttributes(tagPointer, layoutAttributes);
                    }
                } else {
                    modelElementIsAccessible = false;
                    if (PdfName.Artifact.equals(role)) {
                        isArtifact = true;
                    }
                }
            }
        }

        super.draw(drawContext);

        applyMargins(occupiedArea.getBBox(), getMargins(), false);
        applyBorderBox(occupiedArea.getBBox(), false);

        boolean isRelativePosition = isRelativePosition();
        if (isRelativePosition) {
            applyRelativePositioningTranslation(false);
        }

        float leftBBoxX = occupiedArea.getBBox().getX();

        if (line.end > line.start || savedWordBreakAtLineEnding != null) {
            float fontSize = (float) this.getPropertyAsFloat(Property.FONT_SIZE);
            TransparentColor fontColor = getPropertyAsTransparentColor(Property.FONT_COLOR);
            Integer textRenderingMode = this.<Integer>getProperty(Property.TEXT_RENDERING_MODE);
            Float textRise = this.getPropertyAsFloat(Property.TEXT_RISE);
            Float characterSpacing = this.getPropertyAsFloat(Property.CHARACTER_SPACING);
            Float wordSpacing = this.getPropertyAsFloat(Property.WORD_SPACING);
            Float horizontalScaling = this.<Float>getProperty(Property.HORIZONTAL_SCALING);
            float[] skew = this.<float[]>getProperty(Property.SKEW);
            boolean italicSimulation = Boolean.TRUE.equals(getPropertyAsBoolean(Property.ITALIC_SIMULATION));
            boolean boldSimulation = Boolean.TRUE.equals(getPropertyAsBoolean(Property.BOLD_SIMULATION));
            Float strokeWidth = null;

            if (boldSimulation) {
                textRenderingMode = PdfCanvasConstants.TextRenderingMode.FILL_STROKE;
                strokeWidth = fontSize / 30;
            }

            PdfCanvas canvas = drawContext.getCanvas();
            if (isTagged) {
                if (isArtifact) {
                    canvas.openTag(new CanvasArtifact());
                } else {
                    canvas.openTag(tagPointer.getTagReference());
                }
            }
            beginElementOpacityApplying(drawContext);
            canvas.saveState().beginText().setFontAndSize(font, fontSize);

            if (skew != null && skew.length == 2) {
                canvas.setTextMatrix(1, skew[0], skew[1], 1, leftBBoxX, getYLine());
            } else if (italicSimulation) {
                canvas.setTextMatrix(1, 0, ITALIC_ANGLE, 1, leftBBoxX, getYLine());
            } else {
                canvas.moveText(leftBBoxX, getYLine());
            }

            if (textRenderingMode != PdfCanvasConstants.TextRenderingMode.FILL) {
                canvas.setTextRenderingMode((int) textRenderingMode);
            }
            if (textRenderingMode == PdfCanvasConstants.TextRenderingMode.STROKE || textRenderingMode == PdfCanvasConstants.TextRenderingMode.FILL_STROKE) {
                if (strokeWidth == null) {
                    strokeWidth = this.getPropertyAsFloat(Property.STROKE_WIDTH);
                }
                if (strokeWidth != null && strokeWidth != 1f) {
                    canvas.setLineWidth((float) strokeWidth);
                }
                Color strokeColor = getPropertyAsColor(Property.STROKE_COLOR);
                if (strokeColor == null && fontColor != null) {
                    strokeColor = fontColor.getColor();
                }
                if (strokeColor != null) {
                    canvas.setStrokeColor(strokeColor);
                }
            }
            if (fontColor != null) {
                canvas.setFillColor(fontColor.getColor());
                fontColor.applyFillTransparency(canvas);
            }
            if (textRise != null && textRise != 0)
                canvas.setTextRise((float) textRise);
            if (characterSpacing != null && characterSpacing != 0)
                canvas.setCharacterSpacing((float) characterSpacing);
            if (wordSpacing != null && wordSpacing != 0)
                canvas.setWordSpacing((float) wordSpacing);
            if (horizontalScaling != null && horizontalScaling != 1)
                canvas.setHorizontalScaling((float) horizontalScaling * 100);

            GlyphLine.IGlyphLineFilter filter = new GlyphLine.IGlyphLineFilter() {
                @Override
                public boolean accept(Glyph glyph) {
                    return !noPrint(glyph);
                }
            };

            boolean appearanceStreamLayout = Boolean.TRUE.equals(getPropertyAsBoolean(Property.APPEARANCE_STREAM_LAYOUT));

            if (getReversedRanges() != null) {
                boolean writeReversedChars = !appearanceStreamLayout;
                ArrayList<Integer> removedIds = new ArrayList<>();
                for (int i = line.start; i < line.end; i++) {
                    if (!filter.accept(line.get(i))) {
                        removedIds.add(i);
                    }
                }
                for (int[] range : getReversedRanges()) {
                    updateRangeBasedOnRemovedCharacters(removedIds, range);
                }
                line = line.filter(filter);
                if (writeReversedChars) {
                    canvas.showText(line, new ReversedCharsIterator(reversedRanges, line).
                            setUseReversed(true));
                } else {
                    canvas.showText(line);
                }
            } else {
                if (appearanceStreamLayout) {
                    line.setActualText(line.start, line.end, null);
                }
                canvas.showText(line.filter(filter));
            }
            if (savedWordBreakAtLineEnding != null) {
                canvas.showText(savedWordBreakAtLineEnding);
            }

            canvas.endText().restoreState();
            endElementOpacityApplying(drawContext);

            Object underlines = this.<Object>getProperty(Property.UNDERLINE);
            if (underlines instanceof List) {
                for (Object underline : (List) underlines) {
                    if (underline instanceof Underline) {
                        drawSingleUnderline((Underline) underline, fontColor, canvas, fontSize, italicSimulation ? ITALIC_ANGLE : 0);
                    }
                }
            } else if (underlines instanceof Underline) {
                drawSingleUnderline((Underline) underlines, fontColor, canvas, fontSize, italicSimulation ? ITALIC_ANGLE : 0);
            }

            if (isTagged) {
                canvas.closeTag();
            }
        }

        if (isRelativePosition) {
            applyRelativePositioningTranslation(false);
        }

        applyBorderBox(occupiedArea.getBBox(), true);
        applyMargins(occupiedArea.getBBox(), getMargins(), true);

        if (modelElementIsAccessible) {
            tagPointer.moveToParent();
            if (isLastRendererForModelElement) {
                tagPointer.removeElementConnectionToTag(accessibleElement);
            }
        }
    }

    @Override
    public void drawBackground(DrawContext drawContext) {
        Background background = this.<Background>getProperty(Property.BACKGROUND);
        Float textRise = this.getPropertyAsFloat(Property.TEXT_RISE);
        Rectangle bBox = getOccupiedAreaBBox();
        Rectangle backgroundArea = applyMargins(bBox, false);
        float bottomBBoxY = backgroundArea.getY();
        float leftBBoxX = backgroundArea.getX();
        if (background != null) {
            boolean isTagged = drawContext.isTaggingEnabled() && getModelElement() instanceof IAccessibleElement;
            PdfCanvas canvas = drawContext.getCanvas();
            if (isTagged) {
                canvas.openTag(new CanvasArtifact());
            }
            canvas.saveState().setFillColor(background.getColor());
            canvas.rectangle(leftBBoxX - background.getExtraLeft(), bottomBBoxY + (float) textRise - background.getExtraBottom(),
                    backgroundArea.getWidth() + background.getExtraLeft() + background.getExtraRight(),
                    backgroundArea.getHeight() - (float) textRise + background.getExtraTop() + background.getExtraBottom());
            canvas.fill().restoreState();
            if (isTagged) {
                canvas.closeTag();
            }
        }
    }

    /**
     * Trims any whitespace characters from the start of the {@link GlyphLine}
     * to be rendered.
     */
    public void trimFirst() {
        updateFontAndText();

        if (text != null) {
            Glyph glyph;
            while (text.start < text.end
                    && TextUtil.isWhitespace(glyph = text.get(text.start)) && !TextUtil.isNewLine(glyph)) {
                text.start++;
            }
        }
    }

    /**
     * Trims any whitespace characters from the end of the rendered {@link GlyphLine}.
     *
     * @return the amount of space in points which the text was trimmed by
     * @deprecated visibility will be changed to package.
     */
    @Deprecated
    public float trimLast() {
        float trimmedSpace = 0;

        if (line.end <= 0)
            return trimmedSpace;

        float fontSize = (float) this.getPropertyAsFloat(Property.FONT_SIZE);
        Float characterSpacing = this.getPropertyAsFloat(Property.CHARACTER_SPACING);
        Float wordSpacing = this.getPropertyAsFloat(Property.WORD_SPACING);
        float hScale = (float) this.getPropertyAsFloat(Property.HORIZONTAL_SCALING, 1f);

        int firstNonSpaceCharIndex = line.end - 1;
        while (firstNonSpaceCharIndex >= line.start) {
            Glyph currentGlyph = line.get(firstNonSpaceCharIndex);
            if (!TextUtil.isWhitespace(currentGlyph)) {
                break;
            }
            saveWordBreakIfNotYetSaved(currentGlyph);

            float currentCharWidth = getCharWidth(currentGlyph, fontSize, hScale, characterSpacing, wordSpacing) / TEXT_SPACE_COEFF;
            float xAdvance = firstNonSpaceCharIndex > line.start ? scaleXAdvance(line.get(firstNonSpaceCharIndex - 1).getXAdvance(), fontSize, hScale) / TEXT_SPACE_COEFF : 0;
            trimmedSpace += currentCharWidth - xAdvance;
            occupiedArea.getBBox().setWidth(occupiedArea.getBBox().getWidth() - currentCharWidth);

            firstNonSpaceCharIndex--;
        }

        line.end = firstNonSpaceCharIndex + 1;

        return trimmedSpace;
    }

    /**
     * Gets the maximum offset above the base line that this Text extends to.
     *
     * @return the upwards vertical offset of this {@link Text}
     */
    @Override
    public float getAscent() {
        return yLineOffset;
    }

    /**
     * Gets the maximum offset below the base line that this Text extends to.
     *
     * @return the downwards vertical offset of this {@link Text}
     */
    @Override
    public float getDescent() {
        return -(occupiedArea.getBBox().getHeight() - yLineOffset - (float) this.getPropertyAsFloat(Property.TEXT_RISE));
    }

    /**
     * Gets the position on the canvas of the imaginary horizontal line upon which
     * the {@link Text}'s contents will be written.
     *
     * @return the y position of this text on the {@link DrawContext}
     */
    public float getYLine() {
        return occupiedArea.getBBox().getY() + occupiedArea.getBBox().getHeight() - yLineOffset - (float) this.getPropertyAsFloat(Property.TEXT_RISE);
    }

    /**
     * Moves the vertical position to the parameter's value.
     *
     * @param y the new vertical position of the Text
     */
    public void moveYLineTo(float y) {
        float curYLine = getYLine();
        float delta = y - curYLine;
        occupiedArea.getBBox().setY(occupiedArea.getBBox().getY() + delta);
    }

    /**
     * Manually sets the contents of the Text's representation on the canvas,
     * regardless of the Text's own contents.
     *
     * @param text the replacement text
     */
    public void setText(String text) {
        strToBeConverted = text;
        //strToBeConverted will be null after next method.
        updateFontAndText();
    }

    /**
     * Manually sets a GlyphLine to be rendered with a specific start and end
     * point.
     *
     * @param text     a {@link GlyphLine}
     * @param leftPos  the leftmost end of the GlyphLine
     * @param rightPos the rightmost end of the GlyphLine
     */
    public void setText(GlyphLine text, int leftPos, int rightPos) {
        this.strToBeConverted = null;
        this.text = new GlyphLine(text);
        this.text.start = leftPos;
        this.text.end = rightPos;
        this.otfFeaturesApplied = false;
    }

    public GlyphLine getText() {
        updateFontAndText();
        return text;
    }

    /**
     * The length of the whole text assigned to this renderer.
     *
     * @return the text length
     */
    public int length() {
        return text == null ? 0 : text.end - text.start;
    }

    @Override
    public String toString() {
        return line != null ? line.toString() : null;
    }

    /**
     * Gets char code at given position for the text belonging to this renderer.
     *
     * @param pos the position in range [0; length())
     * @return Unicode char code
     */
    public int charAt(int pos) {
        return text.get(pos + text.start).getUnicode();
    }

    public float getTabAnchorCharacterPosition() {
        return tabAnchorCharacterPosition;
    }

    @Override
    public IRenderer getNextRenderer() {
        return new TextRenderer((Text) modelElement);
    }

    List<int[]> getReversedRanges() {
        return reversedRanges;
    }

    List<int[]> initReversedRanges() {
        if (reversedRanges == null) {
            reversedRanges = new ArrayList<>();
        }
        return reversedRanges;
    }

    TextRenderer removeReversedRanges() {
        reversedRanges = null;
        return this;
    }

    /**
     * @deprecated Use {@link TextUtil#isNewLine(Glyph)} instead.
     */
    @Deprecated
    protected static boolean isNewLine(GlyphLine text, int ind) {
        return TextUtil.isNewLine(text.get(ind));
    }

    static float[] calculateAscenderDescender(PdfFont font) {
        FontMetrics fontMetrics = font.getFontProgram().getFontMetrics();
        float ascender;
        float descender;
        if (fontMetrics.getWinAscender() == 0 || fontMetrics.getWinDescender() == 0 ||
                fontMetrics.getTypoAscender() == fontMetrics.getWinAscender() && fontMetrics.getTypoDescender() == fontMetrics.getWinDescender()) {
            ascender = fontMetrics.getTypoAscender() * TYPO_ASCENDER_SCALE_COEFF;
            descender = fontMetrics.getTypoDescender() * TYPO_ASCENDER_SCALE_COEFF;
        } else {
            ascender = fontMetrics.getWinAscender();
            descender = fontMetrics.getWinDescender();
        }
        return new float[]{ascender, descender};
    }

    private TextRenderer[] splitIgnoreFirstNewLine(int currentTextPos) {
        if (text.get(currentTextPos).getUnicode() == '\r') {
            int next = currentTextPos + 1 < text.end ? text.get(currentTextPos + 1).getUnicode() : -1;
            if (next == '\n') {
                return split(currentTextPos + 2);
            } else {
                return split(currentTextPos + 1);
            }
        } else {
            return split(currentTextPos + 1);
        }
    }

    private GlyphLine convertToGlyphLine(String text) {
        return font.createGlyphLine(text);
    }

    private boolean hasOtfFont() {
        return font instanceof PdfType0Font && font.getFontProgram() instanceof TrueTypeFont;
    }

    @Override
    protected Float getFirstYLineRecursively() {
        return getYLine();
    }

    /**
     * Returns the length of the {@link com.itextpdf.layout.renderer.TextRenderer#line line} which is the result of the layout call.
     *
     * @return the length of the line
     */
    protected int lineLength() {
        return line.end > 0 ? line.end - line.start : 0;
    }

    protected int baseCharactersCount() {
        int count = 0;
        for (int i = line.start; i < line.end; i++) {
            Glyph glyph = line.get(i);
            if (!glyph.hasPlacement()) {
                count++;
            }
        }
        return count;
    }

    @Override
    protected MinMaxWidth getMinMaxWidth(float availableWidth) {
        TextLayoutResult result = (TextLayoutResult) layout(new LayoutContext(new LayoutArea(1, new Rectangle(availableWidth, AbstractRenderer.INF))));
        return result.getNotNullMinMaxWidth(availableWidth);
    }

    protected int getNumberOfSpaces() {
        if (line.end <= 0)
            return 0;
        int spaces = 0;
        for (int i = line.start; i < line.end; i++) {
            Glyph currentGlyph = line.get(i);
            if (currentGlyph.getUnicode() == ' ') {
                spaces++;
            }
        }
        return spaces;
    }

    protected TextRenderer createSplitRenderer() {
        return (TextRenderer) getNextRenderer();
    }

    protected TextRenderer createOverflowRenderer() {
        return (TextRenderer) getNextRenderer();
    }

    protected TextRenderer[] split(int initialOverflowTextPos) {
        TextRenderer splitRenderer = createSplitRenderer();
        splitRenderer.setText(text, text.start, initialOverflowTextPos);
        splitRenderer.font = font;
        splitRenderer.line = line;
        splitRenderer.occupiedArea = occupiedArea.clone();
        splitRenderer.parent = parent;
        splitRenderer.yLineOffset = yLineOffset;
        splitRenderer.otfFeaturesApplied = otfFeaturesApplied;
        splitRenderer.isLastRendererForModelElement = false;
        splitRenderer.addAllProperties(getOwnProperties());

        TextRenderer overflowRenderer = createOverflowRenderer();
        overflowRenderer.setText(text, initialOverflowTextPos, text.end);
        overflowRenderer.font = font;
        overflowRenderer.otfFeaturesApplied = otfFeaturesApplied;
        overflowRenderer.parent = parent;
        overflowRenderer.addAllProperties(getOwnProperties());

        return new TextRenderer[]{splitRenderer, overflowRenderer};
    }

    @Deprecated
    protected void drawSingleUnderline(Underline underline, Color fontStrokeColor, PdfCanvas canvas, float fontSize, float italicAngleTan) {
        drawSingleUnderline(underline, new TransparentColor(fontStrokeColor), canvas, fontSize, italicAngleTan);
    }

    protected void drawSingleUnderline(Underline underline, TransparentColor fontStrokeColor, PdfCanvas canvas, float fontSize, float italicAngleTan) {
        TransparentColor underlineColor = underline.getColor() != null ? new TransparentColor(underline.getColor(), underline.getOpacity()) : fontStrokeColor;
        canvas.saveState();

        if (underlineColor != null) {
            canvas.setStrokeColor(underlineColor.getColor());
            underlineColor.applyStrokeTransparency(canvas);
        }
        canvas.setLineCapStyle(underline.getLineCapStyle());
        float underlineThickness = underline.getThickness(fontSize);
        if (underlineThickness != 0) {
            canvas.setLineWidth(underlineThickness);
            float yLine = getYLine();
            float underlineYPosition = underline.getYPosition(fontSize) + yLine;
            float italicWidthSubstraction = .5f * fontSize * italicAngleTan;
            canvas.moveTo(occupiedArea.getBBox().getX(), underlineYPosition).
                    lineTo(occupiedArea.getBBox().getX() + occupiedArea.getBBox().getWidth() - italicWidthSubstraction, underlineYPosition).
                    stroke();
        }

        canvas.restoreState();
    }

    protected float calculateLineWidth() {
        return getGlyphLineWidth(line, (float) this.getPropertyAsFloat(Property.FONT_SIZE),
                (float) this.getPropertyAsFloat(Property.HORIZONTAL_SCALING, 1f),
                this.getPropertyAsFloat(Property.CHARACTER_SPACING), this.getPropertyAsFloat(Property.WORD_SPACING));
    }

    /**
     * Resolve {@link Property#FONT} string value.
     *
     * @param addTo add all processed renderers to.
     * @return true, if new {@link TextRenderer} has been created.
     */
    protected boolean resolveFonts(List<IRenderer> addTo) {
        Object font = this.<Object>getProperty(Property.FONT);
        if (font instanceof PdfFont) {
            addTo.add(this);
            return false;
        } else if (font instanceof String) {
            FontProvider provider = this.<FontProvider>getProperty(Property.FONT_PROVIDER);
            FontSet fontSet = this.<FontSet>getProperty(Property.FONT_SET);
            if (provider.getFontSet().isEmpty() && (fontSet == null || fontSet.isEmpty())) {
                throw new IllegalStateException("Invalid font type. FontProvider and FontSet are empty. Cannot resolve font with string value.");
            }
            FontCharacteristics fc = createFontCharacteristics();
            FontSelectorStrategy strategy = provider.getStrategy(strToBeConverted,
                    FontFamilySplitter.splitFontFamily((String) font), fc, fontSet);
            while (!strategy.endOfText()) {
                TextRenderer textRenderer = createCopy(getGlyphlineWithSpacesInsteadOfTabs(new GlyphLine(strategy.nextGlyphs())), strategy.getCurrentFont());
                addTo.add(textRenderer);
            }
            return true;
        } else {
            throw new IllegalStateException("Invalid font type.");
        }
    }

    protected void setGlyphLineAndFont(GlyphLine gl, PdfFont font) {
        this.text = gl;
        this.font = font;
        this.otfFeaturesApplied = false;
        this.strToBeConverted = null;
        setProperty(Property.FONT, font);
    }

    protected TextRenderer createCopy(GlyphLine gl, PdfFont font) {
        TextRenderer copy = new TextRenderer(this);
        copy.setGlyphLineAndFont(gl, font);
        return copy;
    }

    static void updateRangeBasedOnRemovedCharacters(ArrayList<Integer> removedIds, int[] range) {
        int shift = numberOfElementsLessThan(removedIds, range[0]);
        range[0] -= shift;
        shift = numberOfElementsLessThanOrEqual(removedIds, range[1]);
        range[1] -= shift;
    }

    @Override
    PdfFont resolveFirstPdfFont(String font, FontProvider provider, FontCharacteristics fc) {
        FontSelectorStrategy strategy = provider.getStrategy(strToBeConverted,
                FontFamilySplitter.splitFontFamily((String) font), fc);
        List<Glyph> resolvedGlyphs;
        PdfFont currentFont;
        //try to find first font that can render at least one glyph.
        while (!strategy.endOfText()) {
            resolvedGlyphs = strategy.nextGlyphs();
            currentFont = strategy.getCurrentFont();
            for (Glyph glyph : resolvedGlyphs) {
                if (currentFont.containsGlyph(glyph.getUnicode())) {
                    return currentFont;
                }
            }
        }
        return super.resolveFirstPdfFont(font, provider, fc);
    }

    private static int numberOfElementsLessThan(ArrayList<Integer> numbers, int n) {
        int x = Collections.binarySearch(numbers, n);
        if (x >= 0) {
            return x;
        } else {
            return -x - 1;
        }
    }

    private static int numberOfElementsLessThanOrEqual(ArrayList<Integer> numbers, int n) {
        int x = Collections.binarySearch(numbers, n);
        if (x >= 0) {
            return x + 1;
        } else {
            return -x - 1;
        }
    }

    private static boolean noPrint(Glyph g) {
        if (!g.hasValidUnicode()) {
            return false;
        }
        int c = g.getUnicode();
        return TextUtil.isNonPrintable(c);
    }

    private float getCharWidth(Glyph g, float fontSize, Float hScale, Float characterSpacing, Float wordSpacing) {
        if (hScale == null)
            hScale = 1f;

        float resultWidth = g.getWidth() * fontSize * (float) hScale;
        if (characterSpacing != null) {
            resultWidth += (float) characterSpacing * (float) hScale * TEXT_SPACE_COEFF;
        }
        if (wordSpacing != null && g.getUnicode() == ' ') {
            resultWidth += (float) wordSpacing * (float) hScale * TEXT_SPACE_COEFF;
        }
        return resultWidth;
    }

    private float scaleXAdvance(float xAdvance, float fontSize, Float hScale) {
        return xAdvance * fontSize * (float) hScale;
    }

    private float getGlyphLineWidth(GlyphLine glyphLine, float fontSize, float hScale, Float characterSpacing, Float wordSpacing) {
        float width = 0;
        for (int i = glyphLine.start; i < glyphLine.end; i++) {
            if (!noPrint(glyphLine.get(i))) {
                float charWidth = getCharWidth(glyphLine.get(i), fontSize, hScale, characterSpacing, wordSpacing);
                width += charWidth;
                float xAdvance = (i != glyphLine.start) ? scaleXAdvance(glyphLine.get(i - 1).getXAdvance(), fontSize, hScale) : 0;
                width += xAdvance;
            }
        }
        return width / TEXT_SPACE_COEFF;
    }

    private int[] getWordBoundsForHyphenation(GlyphLine text, int leftTextPos, int rightTextPos, int wordMiddleCharPos) {
        while (wordMiddleCharPos >= leftTextPos && !isGlyphPartOfWordForHyphenation(text.get(wordMiddleCharPos))
                && !TextUtil.isUni0020(text.get(wordMiddleCharPos))) {
            wordMiddleCharPos--;
        }
        if (wordMiddleCharPos >= leftTextPos) {
            int left = wordMiddleCharPos;
            while (left >= leftTextPos && isGlyphPartOfWordForHyphenation(text.get(left))) {
                left--;
            }
            int right = wordMiddleCharPos;
            while (right < rightTextPos && isGlyphPartOfWordForHyphenation(text.get(right))) {
                right++;
            }
            return new int[]{left + 1, right};
        } else {
            return null;
        }
    }

    private boolean isGlyphPartOfWordForHyphenation(Glyph g) {
        return Character.isLetter((char) g.getUnicode()) ||
                Character.isDigit((char) g.getUnicode()) || '\u00ad' == g.getUnicode();
    }

    private void updateFontAndText() {
        if (strToBeConverted != null) {
            font = getPropertyAsFont(Property.FONT);
            text = convertToGlyphLine(strToBeConverted);
            otfFeaturesApplied = false;
            strToBeConverted = null;
        }
    }

    private void saveWordBreakIfNotYetSaved(Glyph wordBreak) {
        if (savedWordBreakAtLineEnding == null) {
            if (TextUtil.isNewLine(wordBreak)) {
                wordBreak = font.getGlyph('\u0020'); // we don't want to print '\n' in content stream
            }
            // it's word-break character at the end of the line, which we want to save after trimming
            savedWordBreakAtLineEnding = new GlyphLine(Collections.<Glyph>singletonList(wordBreak));
        }
    }

    private GlyphLine getGlyphlineWithSpacesInsteadOfTabs(GlyphLine line) {
        if (null != line) {
            Glyph space = new Glyph(resolveFirstPdfFont().getGlyph('\u0020'));
            space.setXAdvance((short) (3 * space.getWidth()));
            Glyph glyph;
            for (int i = 0; i < line.size(); i++) {
                glyph = line.get(i);
                if ('\t' == glyph.getUnicode()) {
                    line.set(i, space);
                }
            }
        }
        return line;
    }

    private static class ReversedCharsIterator implements Iterator<GlyphLine.GlyphLinePart> {
        private List<Integer> outStart;
        private List<Integer> outEnd;
        private List<Boolean> reversed;
        private int currentInd = 0;
        private boolean useReversed;

        public ReversedCharsIterator(List<int[]> reversedRange, GlyphLine line) {
            outStart = new ArrayList<>();
            outEnd = new ArrayList<>();
            reversed = new ArrayList<>();
            if (reversedRange != null) {
                if (reversedRange.get(0)[0] > 0) {
                    outStart.add(0);
                    outEnd.add(reversedRange.get(0)[0]);
                    reversed.add(false);
                }
                for (int i = 0; i < reversedRange.size(); i++) {
                    int[] range = reversedRange.get(i);
                    outStart.add(range[0]);
                    outEnd.add(range[1] + 1);
                    reversed.add(true);
                    if (i != reversedRange.size() - 1) {
                        outStart.add(range[1] + 1);
                        outEnd.add(reversedRange.get(i + 1)[0]);
                        reversed.add(false);
                    }
                }
                int lastIndex = reversedRange.get(reversedRange.size() - 1)[1];
                if (lastIndex < line.size() - 1) {
                    outStart.add(lastIndex + 1);
                    outEnd.add(line.size());
                    reversed.add(false);
                }
            } else {
                outStart.add(line.start);
                outEnd.add(line.end);
                reversed.add(false);
            }
        }

        public ReversedCharsIterator setUseReversed(boolean useReversed) {
            this.useReversed = useReversed;
            return this;
        }

        @Override
        public boolean hasNext() {
            return currentInd < outStart.size();
        }

        @Override
        public GlyphLine.GlyphLinePart next() {
            GlyphLine.GlyphLinePart part = new GlyphLine.GlyphLinePart(outStart.get(currentInd), outEnd.get(currentInd)).
                    setReversed(useReversed && reversed.get(currentInd));
            currentInd++;
            return part;
        }

        @Override
        public void remove() {
            throw new IllegalStateException("Operation not supported");
        }

    }

}<|MERGE_RESOLUTION|>--- conflicted
+++ resolved
@@ -544,13 +544,7 @@
                 accessibleElement = (IAccessibleElement) getModelElement();
                 PdfName role = accessibleElement.getRole();
                 if (role != null && !PdfName.Artifact.equals(role)) {
-<<<<<<< HEAD
-                    if (!tagPointer.isElementConnectedToTag(accessibleElement)) {
-                        AccessibleAttributesApplier.applyLayoutAttributes(accessibleElement.getRole(), this, tagPointer);
-                    }
-=======
                     boolean alreadyCreated = tagPointer.isElementConnectedToTag(accessibleElement);
->>>>>>> da3e88c6
                     tagPointer.addTag(accessibleElement, true);
                     if (!alreadyCreated) {
                         PdfDictionary layoutAttributes = AccessibleAttributesApplier.getLayoutAttributes(accessibleElement.getRole(), this, tagPointer);
