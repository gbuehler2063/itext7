/*
    This file is part of the iText (R) project.
    Copyright (c) 1998-2017 iText Group NV
    Authors: Bruno Lowagie, Paulo Soares, et al.

    This program is free software; you can redistribute it and/or modify
    it under the terms of the GNU Affero General Public License version 3
    as published by the Free Software Foundation with the addition of the
    following permission added to Section 15 as permitted in Section 7(a):
    FOR ANY PART OF THE COVERED WORK IN WHICH THE COPYRIGHT IS OWNED BY
    ITEXT GROUP. ITEXT GROUP DISCLAIMS THE WARRANTY OF NON INFRINGEMENT
    OF THIRD PARTY RIGHTS

    This program is distributed in the hope that it will be useful, but
    WITHOUT ANY WARRANTY; without even the implied warranty of MERCHANTABILITY
    or FITNESS FOR A PARTICULAR PURPOSE.
    See the GNU Affero General Public License for more details.
    You should have received a copy of the GNU Affero General Public License
    along with this program; if not, see http://www.gnu.org/licenses or write to
    the Free Software Foundation, Inc., 51 Franklin Street, Fifth Floor,
    Boston, MA, 02110-1301 USA, or download the license from the following URL:
    http://itextpdf.com/terms-of-use/

    The interactive user interfaces in modified source and object code versions
    of this program must display Appropriate Legal Notices, as required under
    Section 5 of the GNU Affero General Public License.

    In accordance with Section 7(b) of the GNU Affero General Public License,
    a covered work must retain the producer line in every PDF that is created
    or manipulated using iText.

    You can be released from the requirements of the license by purchasing
    a commercial license. Buying such a license is mandatory as soon as you
    develop commercial activities involving the iText software without
    disclosing the source code of your own applications.
    These activities include: offering paid services to customers as an ASP,
    serving PDFs on the fly in a web application, shipping iText with a closed
    source product.

    For more information, please contact iText Software Corp. at this
    address: sales@itextpdf.com
 */
package com.itextpdf.layout.font;

import com.itextpdf.io.font.FontCacheKey;
import com.itextpdf.io.font.FontProgram;
import com.itextpdf.io.font.FontProgramDescriptor;
import com.itextpdf.io.font.FontProgramDescriptorFactory;
import com.itextpdf.io.util.ArrayUtil;
import com.itextpdf.io.util.MessageFormatUtil;
import com.itextpdf.kernel.font.PdfFont;

import java.util.Arrays;
import java.util.Map;
import java.util.concurrent.ConcurrentHashMap;

/**
 * Contains all font related data to create {@link FontProgram} and {@link PdfFont}.
 * {@link FontProgramDescriptor} fetches with {@link FontProgramDescriptorFactory}.
 *
 * @see FontProvider#getPdfFont(FontInfo)
 * @see FontProvider#getPdfFont(FontInfo, FontSet)
 * <p>
 * Note, {@link #getAlias()} and {@link #getDescriptor()} do not taken into account in {@link #equals},
 * the same font with different aliases will have equal FontInfo's,
 * and therefore the same {@link PdfFont} in the end document.
 */
public final class FontInfo {

    private static final Map<FontCacheKey, FontProgramDescriptor> fontNamesCache = new ConcurrentHashMap<>();

    private final String fontName;
    private final byte[] fontData;
    private final FontProgramDescriptor descriptor;
    private final int hash;
    private final String encoding;
    private final String alias;

    private FontInfo(String fontName, byte[] fontData, String encoding, FontProgramDescriptor descriptor, String alias) {
        this.fontName = fontName;
        this.fontData = fontData;
        this.encoding = encoding;
        this.descriptor = descriptor;
        this.alias = alias != null ? alias.toLowerCase() : null;
        this.hash = calculateHashCode(fontName, fontData, encoding);
    }

    static FontInfo create(FontInfo fontInfo, String alias) {
        return new FontInfo(fontInfo.fontName, fontInfo.fontData, fontInfo.encoding, fontInfo.descriptor, alias);
    }

    static FontInfo create(FontProgram fontProgram, String encoding, String alias) {
        FontProgramDescriptor descriptor = FontProgramDescriptorFactory.fetchDescriptor(fontProgram);
        return new FontInfo(descriptor.getFontName(), null, encoding, descriptor, alias);
    }

    static FontInfo create(String fontName, String encoding, String alias) {
        FontCacheKey cacheKey = FontCacheKey.create(fontName);
        FontProgramDescriptor descriptor = getFontNamesFromCache(cacheKey);
        if (descriptor == null) {
            descriptor = FontProgramDescriptorFactory.fetchDescriptor(fontName);
            putFontNamesToCache(cacheKey, descriptor);
        }
        return descriptor != null ? new FontInfo(fontName, null, encoding, descriptor, alias) : null;
    }

    static FontInfo create(byte[] fontProgram, String encoding, String alias) {
        FontCacheKey cacheKey = FontCacheKey.create(fontProgram);
        FontProgramDescriptor descriptor = getFontNamesFromCache(cacheKey);
        if (descriptor == null) {
            descriptor = FontProgramDescriptorFactory.fetchDescriptor(fontProgram);
            putFontNamesToCache(cacheKey, descriptor);
        }
        return descriptor != null ? new FontInfo(null, fontProgram, encoding, descriptor, alias) : null;
    }

<<<<<<< HEAD
=======
    /**
     * @deprecated use {@link FontProvider#getPdfFont(FontInfo)} instead.
     * @param fontProvider fontprovider to get the PdfFont associated with this instance
     * @return the PdfFont associated with this instance
     */
    @Deprecated
    public PdfFont getPdfFont(FontProvider fontProvider) {
        return fontProvider.getPdfFont(this);
    }

>>>>>>> 2ba74d02
    public FontProgramDescriptor getDescriptor() {
        return descriptor;
    }

    /**
     * Gets path to font, if {@link FontInfo} was created by String.
     * Note, to get PostScript or full name, use {@link #getDescriptor()}.
     * @return the font name
     */
    public String getFontName() {
        return fontName;
    }

    /**
     * Gets font data, if {@link FontInfo} was created with {@code byte[]}.
<<<<<<< HEAD
=======
     *
     * @deprecated use {@link #getFontData()} instead.
     * @return the bytes of the font program
     */
    @Deprecated
    public byte[] getFontProgram() {
        return fontData;
    }

    /**
     * Gets font data, if {@link FontInfo} was created with {@code byte[]}.
     * @return the font data
>>>>>>> 2ba74d02
     */
    public byte[] getFontData() {
        return fontData;
    }

    public String getEncoding() {
        return encoding;
    }

    /**
     * Gets font alias.
     *
     * @return alias if exist, otherwise null.
     */
    public String getAlias() {
        return alias;
    }

    @Override
    public boolean equals(Object o) {
        if (this == o) return true;
        if (!(o instanceof FontInfo)) return false;

        FontInfo that = (FontInfo) o;
        return (fontName != null ? fontName.equals(that.fontName) : that.fontName == null)
                && Arrays.equals(fontData, that.fontData)
                && (encoding != null ? encoding.equals(that.encoding) : that.encoding == null);
    }

    @Override
    public int hashCode() {
        return hash;
    }

    @Override
    public String toString() {
        String name = descriptor.getFontName();
        if (name.length() > 0) {
            if (encoding != null) {
                return MessageFormatUtil.format("{0}+{1}", name, encoding);
            } else {
                return name;
            }
        }
        return super.toString();
    }

    private static int calculateHashCode(String fontName, byte[] bytes, String encoding) {
        int result = fontName != null ? fontName.hashCode() : 0;
        result = 31 * result + ArrayUtil.hashCode(bytes);
        result = 31 * result + (encoding != null ? encoding.hashCode() : 0);
        return result;
    }

    private static FontProgramDescriptor getFontNamesFromCache(FontCacheKey key) {
        return fontNamesCache.get(key);
    }

    private static void putFontNamesToCache(FontCacheKey key, FontProgramDescriptor descriptor) {
        if (descriptor != null) {
            fontNamesCache.put(key, descriptor);
        }
    }
}<|MERGE_RESOLUTION|>--- conflicted
+++ resolved
@@ -114,19 +114,6 @@
         return descriptor != null ? new FontInfo(null, fontProgram, encoding, descriptor, alias) : null;
     }
 
-<<<<<<< HEAD
-=======
-    /**
-     * @deprecated use {@link FontProvider#getPdfFont(FontInfo)} instead.
-     * @param fontProvider fontprovider to get the PdfFont associated with this instance
-     * @return the PdfFont associated with this instance
-     */
-    @Deprecated
-    public PdfFont getPdfFont(FontProvider fontProvider) {
-        return fontProvider.getPdfFont(this);
-    }
-
->>>>>>> 2ba74d02
     public FontProgramDescriptor getDescriptor() {
         return descriptor;
     }
@@ -142,21 +129,6 @@
 
     /**
      * Gets font data, if {@link FontInfo} was created with {@code byte[]}.
-<<<<<<< HEAD
-=======
-     *
-     * @deprecated use {@link #getFontData()} instead.
-     * @return the bytes of the font program
-     */
-    @Deprecated
-    public byte[] getFontProgram() {
-        return fontData;
-    }
-
-    /**
-     * Gets font data, if {@link FontInfo} was created with {@code byte[]}.
-     * @return the font data
->>>>>>> 2ba74d02
      */
     public byte[] getFontData() {
         return fontData;
