--- conflicted
+++ resolved
@@ -43,15 +43,9 @@
 package com.itextpdf.layout;
 
 import com.itextpdf.io.image.ImageDataFactory;
-<<<<<<< HEAD
-import com.itextpdf.kernel.colors.Color;
+import com.itextpdf.kernel.colors.ColorConstants;
 import com.itextpdf.kernel.colors.DeviceRgb;
 import com.itextpdf.kernel.colors.WebColors;
-=======
-import com.itextpdf.kernel.color.ColorConstants;
-import com.itextpdf.kernel.color.DeviceRgb;
-import com.itextpdf.kernel.color.WebColors;
->>>>>>> 35ff293f
 import com.itextpdf.kernel.pdf.PdfDocument;
 import com.itextpdf.kernel.pdf.PdfWriter;
 import com.itextpdf.kernel.pdf.canvas.PdfCanvasConstants;
@@ -68,13 +62,9 @@
 import com.itextpdf.layout.property.UnitValue;
 import com.itextpdf.test.ExtendedITextTest;
 import com.itextpdf.test.annotations.type.IntegrationTest;
-<<<<<<< HEAD
 
 import java.io.IOException;
 
-=======
-import java.io.IOException;
->>>>>>> 35ff293f
 import org.junit.Assert;
 import org.junit.BeforeClass;
 import org.junit.Test;
@@ -113,7 +103,7 @@
 
         Assert.assertNull(new CompareTool().compareByContent(outFileName, cmpFileName, destinationFolder, "diff"));
     }
-    
+
     @Test
     public void borderOpacityTest01() throws IOException, InterruptedException {
         String outFileName = destinationFolder + "borderOpacityTest01.pdf";
@@ -136,7 +126,7 @@
 
         Assert.assertNull(new CompareTool().compareByContent(outFileName, cmpFileName, destinationFolder, "diff"));
     }
-    
+
     @Test
     public void textOpacityTest01() throws IOException, InterruptedException {
         String outFileName = destinationFolder + "textOpacityTest01.pdf";
@@ -153,13 +143,13 @@
         div.add(new Paragraph("Simple text inside of the div with transparent (0.7) text.").setFontColor(ColorConstants.RED, 0.7f));
         div.add(new Paragraph("Simple text inside of the div with transparent (1.0) text.").setFontColor(ColorConstants.RED, 1f));
         div.add(new Paragraph("Simple text inside of the div with text.").setFontColor(ColorConstants.RED));
-        
-        document.add(div);
-        document.close();
-
-        Assert.assertNull(new CompareTool().compareByContent(outFileName, cmpFileName, destinationFolder, "diff"));
-    }
-    
+
+        document.add(div);
+        document.close();
+
+        Assert.assertNull(new CompareTool().compareByContent(outFileName, cmpFileName, destinationFolder, "diff"));
+    }
+
     @Test
     public void underlineOpacityTest01() throws IOException, InterruptedException {
         String outFileName = destinationFolder + "underlineOpacityTest01.pdf";
@@ -176,48 +166,48 @@
         div.add(new Paragraph("Simple text inside of the div with transparent (0.7) underline.").setUnderline(ColorConstants.RED, 0.7f, .75f, 0, 0, -1 / 8f, PdfCanvasConstants.LineCapStyle.BUTT));
         div.add(new Paragraph("Simple text inside of the div with transparent (1.0) underline.").setUnderline(ColorConstants.RED, 1.0f, .75f, 0, 0, -1 / 8f, PdfCanvasConstants.LineCapStyle.BUTT));
         div.add(new Paragraph("Simple text inside of the div with underline.").setUnderline(ColorConstants.RED, .75f, 0, 0, -1 / 8f, PdfCanvasConstants.LineCapStyle.BUTT));
-        
-        document.add(div);
-        document.close();
-
-        Assert.assertNull(new CompareTool().compareByContent(outFileName, cmpFileName, destinationFolder, "diff"));
-    }
-    
+
+        document.add(div);
+        document.close();
+
+        Assert.assertNull(new CompareTool().compareByContent(outFileName, cmpFileName, destinationFolder, "diff"));
+    }
+
     @Test
     public void textElementOpacity01() throws IOException, InterruptedException {
         elementOpacityTest("text");
     }
-    
+
     @Test
     public void divElementOpacity01() throws IOException, InterruptedException {
         elementOpacityTest("div");
     }
-    
+
     @Test
     public void paraElementOpacity01() throws IOException, InterruptedException {
         elementOpacityTest("para");
     }
-    
+
     @Test
     public void imageElementOpacity01() throws IOException, InterruptedException {
         elementOpacityTest("image");
     }
-    
+
     @Test
     public void cellElementOpacity01() throws IOException, InterruptedException {
         elementOpacityTest("cell");
     }
-    
+
     @Test
     public void tableElementOpacity01() throws IOException, InterruptedException {
         elementOpacityTest("table");
     }
-    
+
     @Test
     public void listElementOpacity01() throws IOException, InterruptedException {
         elementOpacityTest("list");
     }
-    
+
     @Test
     public void listItemElementOpacity01() throws IOException, InterruptedException {
         elementOpacityTest("listItem");
@@ -227,7 +217,7 @@
         String outFileName = destinationFolder + elem + "ElementOpacity01.pdf";
         String cmpFileName = sourceFolder + "cmp_" + elem  + "ElementOpacity01.pdf";
         PdfDocument pdfDocument = new PdfDocument(new PdfWriter(outFileName));
-        
+
         Document document = new Document(pdfDocument);
 
         DeviceRgb divBackground = WebColors.getRGBColor("#82abd6");
@@ -259,7 +249,7 @@
         if ("image".equals(elem)) {
             image.setOpacity(0.3f);
         }
-        
+
         Table table = new Table(UnitValue.createPercentArray(2)).useAllAvailableWidth().setBackgroundColor(tableBackground);
         table.addCell("Cell00");
         table.addCell("Cell01");
